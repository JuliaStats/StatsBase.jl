--- conflicted
+++ resolved
@@ -34,31 +34,8 @@
 
 import StatsBase: direct_sample!, alias_sample!
 
-<<<<<<< HEAD
-n = 10^5
-=======
 n = 10^6
 wv = weights([0.2, 0.8, 0.4, 0.6])
-
-a = direct_sample!(4:7, wv, zeros(Int, n, 3))
-check_wsample_wrep(a, (4, 7), wv, 5.0e-3; ordered=false)
-test_rng_use(direct_sample!, 4:7, wv, zeros(Int, 100))
-
-a = alias_sample!(4:7, wv, zeros(Int, n, 3))
-check_wsample_wrep(a, (4, 7), wv, 5.0e-3; ordered=false)
-
-a = sample(4:7, wv, n; ordered=false)
-check_wsample_wrep(a, (4, 7), wv, 5.0e-3; ordered=false)
-
-for rev in (true, false), T in (Int, Int16, Float64, Float16, BigInt, ComplexF64, Rational{Int})
-    r = rev ? reverse(4:7) : (4:7)
-    r = T===Int ? r : T.(r)
-    aa = Int.(sample(r, wv, n; ordered=true))
-    check_wsample_wrep(aa, (4, 7), wv, 5.0e-3; ordered=true, rev=rev)
-    aa = Int.(sample(r, wv, 10; ordered=true))
-    check_wsample_wrep(aa, (4, 7), wv, -1; ordered=true, rev=rev)
-end
->>>>>>> c4432ab1
 
 for wv in [
     weights([0.2, 0.8, 0.4, 0.6]),
@@ -76,9 +53,15 @@
 
     a = sample(4:7, wv, n; ordered=false)
     check_wsample_wrep(a, (4, 7), wv, 5.0e-3; ordered=false)
+end
 
-    a = sample(4:7, wv, n; ordered=true)
-    check_wsample_wrep(a, (4, 7), wv, 5.0e-3; ordered=true)
+for rev in (true, false), T in (Int, Int16, Float64, Float16, BigInt, ComplexF64, Rational{Int})
+    r = rev ? reverse(4:7) : (4:7)
+    r = T===Int ? r : T.(r)
+    aa = Int.(sample(r, wv, n; ordered=true))
+    check_wsample_wrep(aa, (4, 7), wv, 5.0e-3; ordered=true, rev=rev)
+    aa = Int.(sample(r, wv, 10; ordered=true))
+    check_wsample_wrep(aa, (4, 7), wv, -1; ordered=true, rev=rev)
 end
 
 #### weighted sampling without replacement
