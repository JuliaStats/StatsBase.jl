--- conflicted
+++ resolved
@@ -10,18 +10,9 @@
     @test isa(f([1., 2., 3.]), AbstractWeights{Float64})
     @test isa(f([1 2 3; 4 5 6]), AbstractWeights{Int})
 
-<<<<<<< HEAD
     @test eltype(f([1, 2, 3])) == Int
     @test eltype(f([1., 2., 3.])) == Float64
     @test eltype(f([1 2 3; 4 5 6])) == Int
-=======
-    # 371
-    @test isa(f([1, 2, 3])[1:2], AbstractWeights{Int})
-    @test isa(f([1., 2., 3.])[2:3], AbstractWeights{Float64})
-    @test isa(f([1 2 3; 4 5 6])[:,1], AbstractWeights{Int})
-
-    @test isa(f([1, 2, 3])[1], Int)
->>>>>>> 7fb728ee
 
     @test isempty(f(Float64[]))
     @test size(f([1, 2, 3])) == (3,)
