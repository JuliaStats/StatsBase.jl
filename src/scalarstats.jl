# Descriptive Statistics


#############################
#
#   Location
#
#############################

# Geometric mean
"""
    geomean(a)

Return the geometric mean of a real-valued array.
"""
function geomean(a::RealArray)
    s = 0.0
    n = length(a)
    for i = 1 : n
        @inbounds s += log(a[i])
    end
    return exp(s / n)
end

# Harmonic mean
"""
    harmmean(a)

Return the harmonic mean of a real-valued array.
"""
function harmmean(a::RealArray)
    s = 0.0
    n = length(a)
    for i in 1 : n
        @inbounds s += inv(a[i])
    end
    return n / s
end

# Generalized mean
"""
    genmean(a, p)

Return the generalized/power mean with exponent `p` of a real-valued array,
i.e. ``\\left( \\frac{1}{n} \\sum_{i=1}^n a_i^p \\right)^{\\frac{1}{p}}``, where `n = length(a)`.
It is taken to be the geometric mean when `p == 0`.
"""
function genmean(a::RealArray, p::Real)
    if p == 0
        return geomean(a)
    end
    s = 0.0
    n = length(a)
    for x in a
        #= At least one of `x` or `p` must not be an int to avoid domain errors when `p` is a negative int.
        We choose `x` in order to exploit exponentiation by squaring when `p` is an int. =#
        @inbounds s += convert(Float64, x)^p
    end
    return (s/n)^(1/p)
end

# compute mode, given the range of integer values
"""
    mode(a, [r])

Return the mode (most common number) of an array, optionally
over a specified range `r`. If several modes exist, the first
one (in order of appearance) is returned.
"""
function mode(a::AbstractArray{T}, r::UnitRange{T}) where T<:Integer
    isempty(a) && error("mode: input array cannot be empty.")
    len = length(a)
    r0 = r[1]
    r1 = r[end]
    cnts = zeros(Int, length(r))
    mc = 0    # maximum count
    mv = r0   # a value corresponding to maximum count
    for i = 1:len
        @inbounds x = a[i]
        if r0 <= x <= r1
            @inbounds c = (cnts[x - r0 + 1] += 1)
            if c > mc
                mc = c
                mv = x
            end
        end
    end
    return mv
end

"""
    modes(a, [r])::Vector

Return all modes (most common numbers) of an array, optionally over a
specified range `r`.
"""
function modes(a::AbstractArray{T}, r::UnitRange{T}) where T<:Integer
    r0 = r[1]
    r1 = r[end]
    n = length(r)
    cnts = zeros(Int, n)
    # find the maximum count
    mc = 0
    for i = 1:length(a)
        @inbounds x = a[i]
        if r0 <= x <= r1
            @inbounds c = (cnts[x - r0 + 1] += 1)
            if c > mc
                mc = c
            end
        end
    end
    # find all values corresponding to maximum count
    ms = T[]
    for i = 1:n
        @inbounds if cnts[i] == mc
            push!(ms, r[i])
        end
    end
    return ms
end

# compute mode over arbitrary array
function mode(a::AbstractArray{T}) where T
    isempty(a) && error("mode: input array cannot be empty.")
    cnts = Dict{T,Int}()
    # first element
    mc = 1
    mv = a[1]
    cnts[mv] = 1
    # find the mode along with table construction
    for i = 2 : length(a)
        @inbounds x = a[i]
        if haskey(cnts, x)
            c = (cnts[x] += 1)
            if c > mc
                mc = c
                mv = x
            end
        else
            cnts[x] = 1
            # in this case: c = 1, and thus c > mc won't happen
        end
    end
    return mv
end

function modes(a::AbstractArray{T}) where T
    isempty(a) && error("modes: input array cannot be empty.")
    cnts = Dict{T,Int}()
    # first element
    mc = 1
    cnts[a[1]] = 1
    # find the mode along with table construction
    for i = 2 : length(a)
        @inbounds x = a[i]
        if haskey(cnts, x)
            c = (cnts[x] += 1)
            if c > mc
                mc = c
            end
        else
            cnts[x] = 1
            # in this case: c = 1, and thus c > mc won't happen
        end
    end
    # find values corresponding to maximum counts
    ms = T[]
    for (x, c) in cnts
        if c == mc
            push!(ms, x)
        end
    end
    return ms
end


#############################
#
#   quantile and friends
#
#############################

"""
    percentile(v, p)

Return the `p`th percentile of a real-valued array `v`, i.e. `quantile(x, p / 100)`.
"""
percentile(v::AbstractArray{<:Real}, p) = quantile(v, p * 0.01)

quantile(v::AbstractArray{<:Real}) = quantile(v, [.0, .25, .5, .75, 1.0])

"""
    nquantile(v, n)

Return the n-quantiles of a real-valued array, i.e. the values which
partition `v` into `n` subsets of nearly equal size.

Equivalent to `quantile(v, [0:n]/n)`. For example, `nquantiles(x, 5)`
returns a vector of quantiles, respectively at `[0.0, 0.2, 0.4, 0.6, 0.8, 1.0]`.
"""
nquantile(v::AbstractArray{<:Real}, n::Integer) = quantile(v, (0:n)/n)


#############################
#
#   Dispersion
#
#############################

# span, i.e. the range minimum(x):maximum(x)
"""
    span(x)

Return the span of an integer array, i.e. the range `minimum(x):maximum(x)`.
The minimum and maximum of `x` are computed in one-pass using `extrema`.
"""
span(x::AbstractArray{<:Integer}) = ((a, b) = extrema(x); a:b)

# Variation coefficient: std / mean
"""
    variation(x, m=mean(x))

Return the coefficient of variation of an array `x`, optionally specifying
a precomputed mean `m`. The coefficient of variation is the ratio of the
standard deviation to the mean.
"""
variation(x::AbstractArray{<:Real}, m::Real) = stdm(x, m) / m
variation(x::AbstractArray{<:Real}) = variation(x, mean(x))

# Standard error of the mean: std(a) / sqrt(len)
"""
    sem(a)

Return the standard error of the mean of `a`, i.e. `sqrt(var(a) / length(a))`.
"""
sem(a::AbstractArray{<:Real}) = sqrt(var(a) / length(a))

# Median absolute deviation
"""
    mad(v; center=median(v), normalize=true)

Compute the median absolute deviation (MAD) of `v` around `center`
(by default, around the median).

If `normalize` is set to `true`, the MAD is multiplied by
`1 / quantile(Normal(), 3/4) ≈ 1.4826`, in order to obtain a consistent estimator
of the standard deviation under the assumption that the data is normally distributed.
"""
function mad(v::AbstractArray{T};
             center::Union{Real,Nothing}=nothing,
             normalize::Union{Bool, Nothing}=nothing) where T<:Real
    isempty(v) && throw(ArgumentError("mad is not defined for empty arrays"))

    S = promote_type(T, typeof(middle(first(v))))
    v2 = Compat.LinearAlgebra.copy_oftype(v, S)

    if normalize === nothing
        Base.depwarn("the `normalize` keyword argument will be false by default in future releases: set it explicitly to silence this deprecation", :mad)
        normalize = true
    end

    mad!(v2, center=center === nothing ? median!(v2) : center, normalize=normalize)
end

@irrational k 1.4826022185056018 BigFloat("1.482602218505601860547076529360423431326703202590312896536266275245674447622701")
"""
    StatsBase.mad!(v; center=median!(v), normalize=true)

Compute the median absolute deviation (MAD) of `v` around `center`
(by default, around the median), overwriting `v` in the process.

If `normalize` is set to `true`, the MAD is multiplied by
`1 / quantile(Normal(), 3/4) ≈ 1.4826`, in order to obtain a consistent estimator
of the standard deviation under the assumption that the data is normally distributed.
"""
<<<<<<< HEAD
function mad!(v::AbstractArray{T};
              center::Real= !isempty(v) ? median!(v) : ArgumentError("The median can't be computed."),
              normalize::Union{Bool,Nothing}=true,
              constant=nothing) where T<:Real
    isempty(v) && throw(ArgumentError("mad is not defined for empty arrays"))
    (length(v) == 1 | T <: Irrational) && return 0
    for i ∈ eachindex(v)
        @inbounds v[i] = abs(v[i] - center)
    end
=======
function mad!(v::AbstractArray{<:Real};
              center::Real=median!(v),
              normalize::Union{Bool,Nothing}=true,
              constant=nothing)
    isempty(v) && throw(ArgumentError("mad is not defined for empty arrays"))
    v .= abs.(v .- center)
>>>>>>> e86369e9
    m = median!(v)
    if normalize isa Nothing
        Base.depwarn("the `normalize` keyword argument will be false by default in future releases: set it explicitly to silence this deprecation", :mad)
        normalize = true
    end
    if !isa(constant, Nothing)
        Base.depwarn("keyword argument `constant` is deprecated, use `normalize` instead or apply the multiplication directly", :mad)
        m * constant
    elseif normalize
        if T <: Rational
            warn("Loss of precision occurs with the Rational type and normalize=true")
            m * k
        else
            m * k
        end
    else
        m
    end
end

# Interquartile range
"""
    iqr(v)

Compute the interquartile range (IQR) of an array, i.e. the 75th percentile
minus the 25th percentile.
"""
iqr(v::AbstractArray{<:Real}) = (q = quantile(v, [.25, .75]); q[2] - q[1])


#############################
#
#   Z-scores
#
#############################

function _zscore!(Z::AbstractArray, X::AbstractArray, μ::Real, σ::Real)
    # Z and X are assumed to have the same size
    iσ = inv(σ)
    if μ == zero(μ)
        for i = 1 : length(X)
            @inbounds Z[i] = X[i] * iσ
        end
    else
        for i = 1 : length(X)
            @inbounds Z[i] = (X[i] - μ) * iσ
        end
    end
    return Z
end

@generated function _zscore!(Z::AbstractArray{S,N}, X::AbstractArray{T,N},
                             μ::AbstractArray, σ::AbstractArray) where {S,T,N}
    quote
        # Z and X are assumed to have the same size
        # μ and σ are assumed to have the same size, that is compatible with size(X)
        siz1 = size(X, 1)
        @nextract $N ud d->size(μ, d)
        if size(μ, 1) == 1 && siz1 > 1
            @nloops $N i d->(d>1 ? (1:size(X,d)) : (1:1)) d->(j_d = ud_d ==1 ? 1 : i_d) begin
                v = (@nref $N μ j)
                c = inv(@nref $N σ j)
                for i_1 = 1:siz1
                    (@nref $N Z i) = ((@nref $N X i) - v) * c
                end
            end
        else
            @nloops $N i X d->(j_d = ud_d ==1 ? 1 : i_d) begin
                (@nref $N Z i) = ((@nref $N X i) - (@nref $N μ j)) / (@nref $N σ j)
            end
        end
        return Z
    end
end

function _zscore_chksize(X::AbstractArray, μ::AbstractArray, σ::AbstractArray)
    size(μ) == size(σ) || throw(DimensionMismatch("μ and σ should have the same size."))
    for i=1:ndims(X)
        dμ_i = size(μ,i)
        (dμ_i == 1 || dμ_i == size(X,i)) || throw(DimensionMismatch("X and μ have incompatible sizes."))
    end
end


"""
    zscore!([Z], X, μ, σ)

Compute the z-scores of an array `X` with mean `μ` and standard deviation `σ`.
z-scores are the signed number of standard deviations above the mean that an
observation lies, i.e. ``(x - μ) / σ``.

If a destination array `Z` is provided, the scores are stored
in `Z` and it must have the same shape as `X`. Otherwise `X` is overwritten.
"""
function zscore!(Z::AbstractArray{ZT}, X::AbstractArray{T}, μ::Real, σ::Real) where {ZT<:AbstractFloat,T<:Real}
    size(Z) == size(X) || throw(DimensionMismatch("Z and X must have the same size."))
    _zscore!(Z, X, μ, σ)
end

function zscore!(Z::AbstractArray{<:AbstractFloat}, X::AbstractArray{<:Real},
                 μ::AbstractArray{<:Real}, σ::AbstractArray{<:Real})
    size(Z) == size(X) || throw(DimensionMismatch("Z and X must have the same size."))
    _zscore_chksize(X, μ, σ)
    _zscore!(Z, X, μ, σ)
end

zscore!(X::AbstractArray{<:AbstractFloat}, μ::Real, σ::Real) = _zscore!(X, X, μ, σ)

zscore!(X::AbstractArray{<:AbstractFloat}, μ::AbstractArray{<:Real}, σ::AbstractArray{<:Real}) =
    (_zscore_chksize(X, μ, σ); _zscore!(X, X, μ, σ))


"""
    zscore(X, [μ, σ])

Compute the z-scores of `X`, optionally specifying a precomputed mean `μ` and
standard deviation `σ`. z-scores are the signed number of standard deviations
above the mean that an observation lies, i.e. ``(x - μ) / σ``.

`μ` and `σ` should be both scalars or both arrays. The computation is broadcasting.
In particular, when `μ` and `σ` are arrays, they should have the same size, and
`size(μ, i) == 1  || size(μ, i) == size(X, i)` for each dimension.
"""
function zscore(X::AbstractArray{T}, μ::Real, σ::Real) where T<:Real
    ZT = typeof((zero(T) - zero(μ)) / one(σ))
    _zscore!(Array{ZT}(undef, size(X)), X, μ, σ)
end

function zscore(X::AbstractArray{T}, μ::AbstractArray{U}, σ::AbstractArray{S}) where {T<:Real,U<:Real,S<:Real}
    _zscore_chksize(X, μ, σ)
    ZT = typeof((zero(T) - zero(U)) / one(S))
    _zscore!(Array{ZT}(undef, size(X)), X, μ, σ)
end

zscore(X::AbstractArray{<:Real}) = ((μ, σ) = mean_and_std(X); zscore(X, μ, σ))
zscore(X::AbstractArray{<:Real}, dim::Int) = ((μ, σ) = mean_and_std(X, dim); zscore(X, μ, σ))



#############################
#
#   entropy and friends
#
#############################

"""
    entropy(p, [b])

Compute the entropy of an array `p`, optionally specifying a real number
`b` such that the entropy is scaled by `1/log(b)`.
"""
function entropy(p::AbstractArray{T}) where T<:Real
    s = zero(T)
    z = zero(T)
    for i = 1:length(p)
        @inbounds pi = p[i]
        if pi > z
            s += pi * log(pi)
        end
    end
    return -s
end

entropy(p::AbstractArray{<:Real}, b::Real) = entropy(p) / log(b)

"""
    renyientropy(p, α)

Compute the Rényi (generalized) entropy of order `α` of an array `p`.
"""
function renyientropy(p::AbstractArray{T}, α::Real) where T<:Real
    α < 0 && throw(ArgumentError("Order of Rényi entropy not legal, $(α) < 0."))

    s = zero(T)
    z = zero(T)
    scale = sum(p)

    if α ≈ 0
        for i = 1:length(p)
            @inbounds pi = p[i]
            if pi > z
                s += 1
            end
        end
        s = log(s / scale)
    elseif α ≈ 1
        for i = 1:length(p)
            @inbounds pi = p[i]
            if pi > z
                s -= pi * log(pi)
            end
        end
        s = s / scale
    elseif (isinf(α))
        s = -log(maximum(p))
    else # a normal Rényi entropy
        for i = 1:length(p)
            @inbounds pi = p[i]
            if pi > z
                s += pi ^ α
            end
        end
        s = log(s / scale) / (1 - α)
    end
    return s
end

"""
    crossentropy(p, q, [b])

Compute the cross entropy between `p` and `q`, optionally specifying a real
number `b` such that the result is scaled by `1/log(b)`.
"""
function crossentropy(p::AbstractArray{T}, q::AbstractArray{T}) where T<:Real
    length(p) == length(q) || throw(DimensionMismatch("Inconsistent array length."))
    s = 0.
    z = zero(T)
    for i = 1:length(p)
        @inbounds pi = p[i]
        @inbounds qi = q[i]
        if pi > z
            s += pi * log(qi)
        end
    end
    return -s
end

crossentropy(p::AbstractArray{T}, q::AbstractArray{T}, b::Real) where {T<:Real} =
    crossentropy(p,q) / log(b)


"""
    kldivergence(p, q, [b])

Compute the Kullback-Leibler divergence of `q` from `p`, optionally specifying
a real number `b` such that the divergence is scaled by `1/log(b)`.
"""
function kldivergence(p::AbstractArray{T}, q::AbstractArray{T}) where T<:Real
    length(p) == length(q) || throw(DimensionMismatch("Inconsistent array length."))
    s = 0.
    z = zero(T)
    for i = 1:length(p)
        @inbounds pi = p[i]
        @inbounds qi = q[i]
        if pi > z
            s += pi * log(pi / qi)
        end
    end
    return s
end

kldivergence(p::AbstractArray{T}, q::AbstractArray{T}, b::Real) where {T<:Real} =
    kldivergence(p,q) / log(b)

#############################
#
#   summary
#
#############################

struct SummaryStats{T<:AbstractFloat}
    mean::T
    min::T
    q25::T
    median::T
    q75::T
    max::T
end


"""
    summarystats(a)

Compute summary statistics for a real-valued array `a`. Returns a
`SummaryStats` object containing the mean, minimum, 25th percentile,
median, 75th percentile, and maxmimum.
"""
function summarystats(a::AbstractArray{T}) where T<:Real
    m = mean(a)
    qs = quantile(a, [0.00, 0.25, 0.50, 0.75, 1.00])
    R = typeof(convert(AbstractFloat, zero(T)))
    SummaryStats{R}(
        convert(R, m),
        convert(R, qs[1]),
        convert(R, qs[2]),
        convert(R, qs[3]),
        convert(R, qs[4]),
        convert(R, qs[5]))
end

function Base.show(io::IO, ss::SummaryStats)
    println(io, "Summary Stats:")
    @printf(io, "Mean:           %.6f\n", ss.mean)
    @printf(io, "Minimum:        %.6f\n", ss.min)
    @printf(io, "1st Quartile:   %.6f\n", ss.q25)
    @printf(io, "Median:         %.6f\n", ss.median)
    @printf(io, "3rd Quartile:   %.6f\n", ss.q75)
    @printf(io, "Maximum:        %.6f\n", ss.max)
end


"""
    describe(a)

Pretty-print the summary statistics provided by [`summarystats`](@ref):
the mean, minimum, 25th percentile, median, 75th percentile, and
maximum.
"""
describe(a::AbstractArray) = describe(STDOUT, a)
function describe(io::IO, a::AbstractArray{T}) where T<:Real
    show(io, summarystats(a))
    println(io, "Length:         $(length(a))")
    println(io, "Type:           $(string(eltype(a)))")
end
function describe(io::IO, a::AbstractArray)
    println(io, "Summary Stats:")
    println(io, "Length:         $(length(a))")
    println(io, "Type:           $(string(eltype(a)))")
    println(io, "Number Unique:  $(length(unique(a)))")
    return
end<|MERGE_RESOLUTION|>--- conflicted
+++ resolved
@@ -274,24 +274,12 @@
 `1 / quantile(Normal(), 3/4) ≈ 1.4826`, in order to obtain a consistent estimator
 of the standard deviation under the assumption that the data is normally distributed.
 """
-<<<<<<< HEAD
-function mad!(v::AbstractArray{T};
-              center::Real= !isempty(v) ? median!(v) : ArgumentError("The median can't be computed."),
-              normalize::Union{Bool,Nothing}=true,
-              constant=nothing) where T<:Real
-    isempty(v) && throw(ArgumentError("mad is not defined for empty arrays"))
-    (length(v) == 1 | T <: Irrational) && return 0
-    for i ∈ eachindex(v)
-        @inbounds v[i] = abs(v[i] - center)
-    end
-=======
 function mad!(v::AbstractArray{<:Real};
               center::Real=median!(v),
               normalize::Union{Bool,Nothing}=true,
               constant=nothing)
     isempty(v) && throw(ArgumentError("mad is not defined for empty arrays"))
     v .= abs.(v .- center)
->>>>>>> e86369e9
     m = median!(v)
     if normalize isa Nothing
         Base.depwarn("the `normalize` keyword argument will be false by default in future releases: set it explicitly to silence this deprecation", :mad)
