--- conflicted
+++ resolved
@@ -11,15 +11,10 @@
 function counteq(a::AbstractArray, b::AbstractArray)
     length(a) == length(b) || throw(DimensionMismatch("Inconsistent lengths."))
     c = 0
-<<<<<<< HEAD
-    for (ai, bi) = zip(a, b)
-        c += (ai == bi)
-=======
     for i in eachindex(a, b)
         @inbounds if a[i] == b[i]
             c += 1
         end
->>>>>>> 0e8e4aaa
     end
     return c
 end
@@ -34,15 +29,10 @@
 function countne(a::AbstractArray, b::AbstractArray)
     length(a) == length(b) || throw(DimensionMismatch("Inconsistent lengths."))
     c = 0
-<<<<<<< HEAD
-    for (ai, bi) = zip(a, b)
-        c += (ai != bi)
-=======
     for i in eachindex(a, b)
         @inbounds if a[i] != b[i]
             c += 1
         end
->>>>>>> 0e8e4aaa
     end
     return c
 end
@@ -57,13 +47,8 @@
 function sqL2dist(a::AbstractArray{T}, b::AbstractArray{T}) where T<:Number
     length(a) == length(b) || throw(DimensionMismatch("Input dimension mismatch"))
     r = 0.0
-<<<<<<< HEAD
-    for (ai, bi) = zip(a, b)
-        r += abs2(ai - bi)
-=======
     for i in eachindex(a, b)
         @inbounds r += abs2(a[i] - b[i])
->>>>>>> 0e8e4aaa
     end
     return r
 end
@@ -89,13 +74,8 @@
 function L1dist(a::AbstractArray{T}, b::AbstractArray{T}) where T<:Number
     length(a) == length(b) || throw(DimensionMismatch("Input dimension mismatch"))
     r = 0.0
-<<<<<<< HEAD
-    for (ai, bi) = zip(a, b)
-        r += abs(ai - bi)
-=======
     for i in eachindex(a, b)
         @inbounds r += abs(a[i] - b[i])
->>>>>>> 0e8e4aaa
     end
     return r
 end
@@ -112,13 +92,8 @@
 function Linfdist(a::AbstractArray{T}, b::AbstractArray{T}) where T<:Number
     length(a) == length(b) || throw(DimensionMismatch("Input dimension mismatch"))
     r = 0.0
-<<<<<<< HEAD
-    for (ai, bi) = zip(a, b)
-        v = abs(ai - bi)
-=======
     for i in eachindex(a, b)
         @inbounds v = abs(a[i] - b[i])
->>>>>>> 0e8e4aaa
         if r < v
             r = v
         end
@@ -138,13 +113,9 @@
 function gkldiv(a::AbstractArray{T}, b::AbstractArray{T}) where T<:AbstractFloat
     n = length(a)
     r = 0.0
-<<<<<<< HEAD
-    for (ai, bi) = zip(a, b)
-=======
     for i in eachindex(a, b)
         @inbounds ai = a[i]
         @inbounds bi = b[i]
->>>>>>> 0e8e4aaa
         if ai > 0
             r += (ai * log(ai / bi) - ai + bi)
         else
