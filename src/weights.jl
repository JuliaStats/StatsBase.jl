if !isdefined(Base, :axes)
    const axes = Base.indices
end

###### Weight vector #####

abstract type AbstractWeights{S<:Real, T<:Real, V<:AbstractVector{T}} <: AbstractVector{T} end

"""
    @weights name

Generates a new generic weight type with specified `name`, which subtypes `AbstractWeights`
and stores the `values` (`V<:RealVector`) and `sum` (`S<:Real`).
"""
macro weights(name)
    return quote
        struct $name{S<:Real, T<:Real, V<:AbstractVector{T}} <: AbstractWeights{S, T, V}
            values::V
            sum::S
        end
    end
end

eltype(wv::AbstractWeights) = eltype(wv.values)
length(wv::AbstractWeights) = length(wv.values)
values(wv::AbstractWeights) = wv.values
sum(wv::AbstractWeights) = wv.sum
isempty(wv::AbstractWeights) = isempty(wv.values)

Base.getindex(wv::AbstractWeights, i) = getindex(wv.values, i)
Base.size(wv::AbstractWeights) = size(wv.values)

"""
    varcorrection(n::Integer, corrected=false)

Compute a bias correction factor for calculating `var`, `std` and `cov` with
`n` observations. Returns ``\\frac{1}{n - 1}`` when `corrected=true`
(i.e. [Bessel's correction](https://en.wikipedia.org/wiki/Bessel's_correction)),
otherwise returns ``\\frac{1}{n}`` (i.e. no correction).
"""
@inline varcorrection(n::Integer, corrected::Bool=false) = 1 / (n - Int(corrected))

@weights Weights

"""
    Weights(vs, wsum=sum(vs))

Construct a `Weights` vector with weight values `vs`.
A precomputed sum may be provided as `wsum`.

The `Weights` type describes a generic weights vector which does not support
all operations possible for [`FrequencyWeights`](@ref), [`AnalyticWeights`](@ref)
and [`ProbabilityWeights`](@ref).
"""
Weights(vs::V, s::S=sum(vs)) where {S<:Real, V<:RealVector} = Weights{S, eltype(vs), V}(vs, s)

"""
    weights(vs)

Construct a `Weights` vector from array `vs`.
See the documentation for [`Weights`](@ref) for more details.
"""
weights(vs::RealVector) = Weights(vs)
weights(vs::RealArray) = Weights(vec(vs))

"""
    varcorrection(w::Weights, corrected=false)

Returns ``\\frac{1}{\\sum w}`` when `corrected=false` and throws an `ArgumentError`
if `corrected=true`.
"""
@inline function varcorrection(w::Weights, corrected::Bool=false)
    corrected && throw(ArgumentError("Weights type does not support bias correction: " *
                                     "use FrequencyWeights, AnalyticWeights or ProbabilityWeights if applicable."))
    1 / w.sum
end

@weights AnalyticWeights

"""
    AnalyticWeights(vs, wsum=sum(vs))

Construct an `AnalyticWeights` vector with weight values `vs`.
A precomputed sum may be provided as `wsum`.

Analytic weights describe a non-random relative importance (usually between 0 and 1)
for each observation. These weights may also be referred to as reliability weights,
precision weights or inverse variance weights. These are typically used when the observations
being weighted are aggregate values (e.g., averages) with differing variances.
"""
AnalyticWeights(vs::V, s::S=sum(vs)) where {S<:Real, V<:RealVector} =
    AnalyticWeights{S, eltype(vs), V}(vs, s)

"""
    aweights(vs)

Construct an `AnalyticWeights` vector from array `vs`.
See the documentation for [`AnalyticWeights`](@ref) for more details.
"""
aweights(vs::RealVector) = AnalyticWeights(vs)
aweights(vs::RealArray) = AnalyticWeights(vec(vs))

"""
    varcorrection(w::AnalyticWeights, corrected=false)

* `corrected=true`: ``\\frac{1}{\\sum w - \\sum {w^2} / \\sum w}``
* `corrected=false`: ``\\frac{1}{\\sum w}``
"""
@inline function varcorrection(w::AnalyticWeights, corrected::Bool=false)
    s = w.sum

    if corrected
        sum_sn = sum(x -> (x / s) ^ 2, w)
        1 / (s * (1 - sum_sn))
    else
        1 / s
    end
end

@weights FrequencyWeights

"""
    FrequencyWeights(vs, wsum=sum(vs))

Construct a `FrequencyWeights` vector with weight values `vs`.
A precomputed sum may be provided as `wsum`.

Frequency weights describe the number of times (or frequency) each observation
was observed. These weights may also be referred to as case weights or repeat weights.
"""
FrequencyWeights(vs::V, s::S=sum(vs)) where {S<:Real, V<:RealVector} =
    FrequencyWeights{S, eltype(vs), V}(vs, s)

"""
    fweights(vs)

Construct a `FrequencyWeights` vector from a given array.
See the documentation for [`FrequencyWeights`](@ref) for more details.
"""
fweights(vs::RealVector) = FrequencyWeights(vs)
fweights(vs::RealArray) = FrequencyWeights(vec(vs))

"""
    varcorrection(w::FrequencyWeights, corrected=false)

* `corrected=true`: ``\\frac{1}{\\sum{w} - 1}``
* `corrected=false`: ``\\frac{1}{\\sum w}``
"""
@inline function varcorrection(w::FrequencyWeights, corrected::Bool=false)
    s = w.sum

    if corrected
        1 / (s - 1)
    else
        1 / s
    end
end

@weights ProbabilityWeights

"""
    ProbabilityWeights(vs, wsum=sum(vs))

Construct a `ProbabilityWeights` vector with weight values `vs`.
A precomputed sum may be provided as `wsum`.

Probability weights represent the inverse of the sampling probability for each observation,
providing a correction mechanism for under- or over-sampling certain population groups.
These weights may also be referred to as sampling weights.
"""
ProbabilityWeights(vs::V, s::S=sum(vs)) where {S<:Real, V<:RealVector} =
    ProbabilityWeights{S, eltype(vs), V}(vs, s)

"""
    pweights(vs)

Construct a `ProbabilityWeights` vector from a given array.
See the documentation for [`ProbabilityWeights`](@ref) for more details.
"""
pweights(vs::RealVector) = ProbabilityWeights(vs)
pweights(vs::RealArray) = ProbabilityWeights(vec(vs))

"""
    varcorrection(w::ProbabilityWeights, corrected=false)

* `corrected=true`: ``\\frac{n}{(n - 1) \\sum w}`` where ``n`` equals `count(!iszero, w)`
* `corrected=false`: ``\\frac{1}{\\sum w}``
"""
@inline function varcorrection(w::ProbabilityWeights, corrected::Bool=false)
    s = w.sum

    if corrected
        n = count(!iszero, w)
        n / (s * (n - 1))
    else
        1 / s
    end
end

##### Equality tests #####

for w in (AnalyticWeights, FrequencyWeights, ProbabilityWeights, Weights)
    @eval begin
        Base.isequal(x::$w, y::$w) = isequal(x.sum, y.sum) && isequal(x.values, y.values)
        Base.:(==)(x::$w, y::$w)   = (x.sum == y.sum) && (x.values == y.values)
    end
end

Base.isequal(x::AbstractWeights, y::AbstractWeights) = false
Base.:(==)(x::AbstractWeights, y::AbstractWeights)   = false

##### Weighted sum #####

## weighted sum over vectors

"""
    wsum(v, w::AbstractVector, [dim])

Compute the weighted sum of an array `v` with weights `w`, optionally over the dimension `dim`.
"""
wsum(v::AbstractVector, w::AbstractVector) = dot(v, w)
wsum(v::AbstractArray, w::AbstractVector) = dot(vec(v), w)

# Note: the methods for BitArray and SparseMatrixCSC are to avoid ambiguities
Base.sum(v::BitArray, w::AbstractWeights) = wsum(v, values(w))
Base.sum(v::SparseMatrixCSC, w::AbstractWeights) = wsum(v, values(w))
Base.sum(v::AbstractArray, w::AbstractWeights) = dot(v, values(w))

## wsum along dimension
#
#  Brief explanation of the algorithm:
#  ------------------------------------
#
#  1. _wsum! provides the core implementation, which assumes that
#     the dimensions of all input arguments are consistent, and no
#     dimension checking is performed therein.
#
#     wsum and wsum! perform argument checking and call _wsum!
#     internally.
#
#  2. _wsum! adopt a Cartesian based implementation for general
#     sub types of AbstractArray. Particularly, a faster routine
#     that keeps a local accumulator will be used when dim = 1.
#
#     The internal function that implements this is _wsum_general!
#
#  3. _wsum! is specialized for following cases:
#     (a) A is a vector: we invoke the vector version wsum above.
#         The internal function that implements this is _wsum1!
#
#     (b) A is a dense matrix with eltype <: BlasReal: we call gemv!
#         The internal function that implements this is _wsum2_blas!
#
#     (c) A is a contiguous array with eltype <: BlasReal:
#         dim == 1: treat A like a matrix of size (d1, d2 x ... x dN)
#         dim == N: treat A like a matrix of size (d1 x ... x d(N-1), dN)
#         otherwise: decompose A into multiple pages, and apply _wsum2!
#         for each
#
#     (d) A is a general dense array with eltype <: BlasReal:
#         dim <= 2: delegate to (a) and (b)
#         otherwise, decompose A into multiple pages
#

function _wsum1!(R::AbstractArray, A::AbstractVector, w::AbstractVector, init::Bool)
    r = wsum(A, w)
    if init
        R[1] = r
    else
        R[1] += r
    end
    return R
end

function _wsum2_blas!(R::StridedVector{T}, A::StridedMatrix{T}, w::StridedVector{T}, dim::Int, init::Bool) where T<:BlasReal
    beta = ifelse(init, zero(T), one(T))
    trans = dim == 1 ? 'T' : 'N'
    BLAS.gemv!(trans, one(T), A, w, beta, R)
    return R
end

function _wsumN!(R::StridedArray{T}, A::StridedArray{T,N}, w::StridedVector{T}, dim::Int, init::Bool) where {T<:BlasReal,N}
    if dim == 1
        m = size(A, 1)
        n = div(length(A), m)
        _wsum2_blas!(view(R,:), reshape(A, (m, n)), w, 1, init)
    elseif dim == N
        n = size(A, N)
        m = div(length(A), n)
        _wsum2_blas!(view(R,:), reshape(A, (m, n)), w, 2, init)
    else # 1 < dim < N
        m = 1
        for i = 1:dim-1; m *= size(A, i); end
        n = size(A, dim)
        k = 1
        for i = dim+1:N; k *= size(A, i); end
        Av = reshape(A, (m, n, k))
        Rv = reshape(R, (m, k))
        for i = 1:k
            _wsum2_blas!(view(Rv,:,i), view(Av,:,:,i), w, 2, init)
        end
    end
    return R
end

function _wsumN!(R::StridedArray{T}, A::DenseArray{T,N}, w::StridedVector{T}, dim::Int, init::Bool) where {T<:BlasReal,N}
    @assert N >= 3
    if dim <= 2
        m = size(A, 1)
        n = size(A, 2)
        npages = 1
        for i = 3:N
            npages *= size(A, i)
        end
        rlen = ifelse(dim == 1, n, m)
        Rv = reshape(R, (rlen, npages))
        for i = 1:npages
            _wsum2_blas!(view(Rv,:,i), view(A,:,:,i), w, dim, init)
        end
    else
        _wsum_general!(R, identity, A, w, dim, init)
    end
    return R
end

# General Cartesian-based weighted sum across dimensions
@generated function _wsum_general!(R::AbstractArray{RT}, f::supertype(typeof(abs)),
                                   A::AbstractArray{T,N}, w::AbstractVector{WT}, dim::Int, init::Bool) where {T,RT,WT,N}
    quote
        init && fill!(R, zero(RT))
        wi = zero(WT)
        if dim == 1
            @nextract $N sizeR d->size(R,d)
            sizA1 = size(A, 1)
            @nloops $N i d->(d>1 ? (1:size(A,d)) : (1:1)) d->(j_d = sizeR_d==1 ? 1 : i_d) begin
                @inbounds r = (@nref $N R j)
                for i_1 = 1:sizA1
                    @inbounds r += f(@nref $N A i) * w[i_1]
                end
                @inbounds (@nref $N R j) = r
            end
        else
            @nloops $N i A d->(if d == dim
                                   wi = w[i_d]
                                   j_d = 1
                               else
                                   j_d = i_d
                               end) @inbounds (@nref $N R j) += f(@nref $N A i) * wi
        end
        return R
    end
end

@generated function _wsum_centralize!(R::AbstractArray{RT}, f::supertype(typeof(abs)),
                                      A::AbstractArray{T,N}, w::AbstractVector{WT}, means,
                                      dim::Int, init::Bool) where {T,RT,WT,N}
    quote
        init && fill!(R, zero(RT))
        wi = zero(WT)
        if dim == 1
            @nextract $N sizeR d->size(R,d)
            sizA1 = size(A, 1)
            @nloops $N i d->(d>1 ? (1:size(A,d)) : (1:1)) d->(j_d = sizeR_d==1 ? 1 : i_d) begin
                @inbounds r = (@nref $N R j)
                @inbounds m = (@nref $N means j)
                for i_1 = 1:sizA1
                    @inbounds r += f((@nref $N A i) - m) * w[i_1]
                end
                @inbounds (@nref $N R j) = r
            end
        else
            @nloops $N i A d->(if d == dim
                                   wi = w[i_d]
                                   j_d = 1
                               else
                                   j_d = i_d
                               end) @inbounds (@nref $N R j) += f((@nref $N A i) - (@nref $N means j)) * wi
        end
        return R
    end
end


# N = 1
_wsum!(R::StridedArray{T}, A::DenseArray{T,1}, w::StridedVector{T}, dim::Int, init::Bool) where {T<:BlasReal} =
    _wsum1!(R, A, w, init)

# N = 2
_wsum!(R::StridedArray{T}, A::DenseArray{T,2}, w::StridedVector{T}, dim::Int, init::Bool) where {T<:BlasReal} =
    (_wsum2_blas!(view(R,:), A, w, dim, init); R)

# N >= 3
_wsum!(R::StridedArray{T}, A::DenseArray{T,N}, w::StridedVector{T}, dim::Int, init::Bool) where {T<:BlasReal,N} =
    _wsumN!(R, A, w, dim, init)

_wsum!(R::AbstractArray, A::AbstractArray, w::AbstractVector, dim::Int, init::Bool) =
    _wsum_general!(R, identity, A, w, dim, init)

## wsum! and wsum

wsumtype(::Type{T}, ::Type{W}) where {T,W} = typeof(zero(T) * zero(W) + zero(T) * zero(W))
wsumtype(::Type{T}, ::Type{T}) where {T<:BlasReal} = T


"""
    wsum!(R, A, w, dim; init=true)

Compute the weighted sum of `A` with weights `w` over the dimension `dim` and store
the result in `R`. If `init=false`, the sum is added to `R` rather than starting
from zero.
"""
function wsum!(R::AbstractArray, A::AbstractArray{T,N}, w::AbstractVector, dim::Int; init::Bool=true) where {T,N}
    1 <= dim <= N || error("dim should be within [1, $N]")
    ndims(R) <= N || error("ndims(R) should not exceed $N")
    length(w) == size(A,dim) || throw(DimensionMismatch("Inconsistent array dimension."))
    # TODO: more careful examination of R's size
    _wsum!(R, A, w, dim, init)
end

function wsum(A::AbstractArray{T}, w::AbstractVector{W}, dim::Int) where {T<:Number,W<:Real}
    length(w) == size(A,dim) || throw(DimensionMismatch("Inconsistent array dimension."))
    _wsum!(similar(A, wsumtype(T,W), Base.reduced_indices(axes(A), dim)), A, w, dim, true)
end

# extended sum! and wsum

Base.sum!(R::AbstractArray, A::AbstractArray, w::AbstractWeights{<:Real}, dim::Int; init::Bool=true) =
    wsum!(R, A, values(w), dim; init=init)

Base.sum(A::AbstractArray{<:Number}, w::AbstractWeights{<:Real}, dim::Int) = wsum(A, values(w), dim)


###### Weighted means #####

"""
    wmean(v, w::AbstractVector)

Compute the weighted mean of an array `v` with weights `w`.
"""
function wmean(v::AbstractArray{<:Number}, w::AbstractVector)
    Base.depwarn("wmean is deprecated, use mean(v, weights(w)) instead.", :wmean)
    mean(v, weights(w))
end

"""
    mean(A::AbstractArray, w::AbstractWeights[, dim::Int])

Compute the weighted mean of array `A` with weight vector `w`
(of type `AbstractWeights`). If `dim` is provided, compute the
weighted mean along dimension `dim`.

# Examples
```julia
w = rand(n)
mean(x, weights(w))
```
"""
Base.mean(A::AbstractArray, w::AbstractWeights) = sum(A, w) / sum(w)

"""
    mean(R::AbstractArray, , A::AbstractArray, w::AbstractWeights[, dim::Int])

Compute the weighted mean of array `A` with weight vector `w`
(of type `AbstractWeights`) along dimension `dim`, and write results to `R`.
"""
Base.mean!(R::AbstractArray, A::AbstractArray, w::AbstractWeights, dim::Int) =
    scale!(Base.sum!(R, A, w, dim), inv(sum(w)))

wmeantype(::Type{T}, ::Type{W}) where {T,W} = typeof((zero(T)*zero(W) + zero(T)*zero(W)) / one(W))
wmeantype(::Type{T}, ::Type{T}) where {T<:BlasReal} = T

Base.mean(A::AbstractArray{T}, w::AbstractWeights{W}, dim::Int) where {T<:Number,W<:Real} =
    mean!(similar(A, wmeantype(T, W), Base.reduced_indices(axes(A), dim)), A, w, dim)


###### Weighted median #####
function Base.median(v::AbstractArray, w::AbstractWeights)
    throw(MethodError(median, (v, w)))
end

"""
    median(v::RealVector, w::AbstractWeights)

Compute the weighted median of `x`, using weights given by a weight vector `w`
(of type `AbstractWeights`). The weight and data vectors must have the same length.

The weighted median ``x_k`` is the element of `x` that satisfies
``\\sum_{x_i < x_k} w_i \\le \\frac{1}{2} \\sum_{j} w_j`` and
``\\sum_{x_i > x_k} w_i \\le \\frac{1}{2} \\sum_{j} w_j``.

If a weight has value zero, then its associated data point is ignored.
If none of the weights are positive, an error is thrown.
`NaN` is returned if `x` contains any `NaN` values.
An error is raised if `w` contains any `NaN` values.
"""
function Base.median(v::RealVector, w::AbstractWeights{<:Real})
    isempty(v) && error("median of an empty array is undefined")
    if length(v) != length(w)
        error("data and weight vectors must be the same size")
    end
    @inbounds for x in w.values
        isnan(x) && error("weight vector cannot contain NaN entries")
    end
    @inbounds for x in v
        isnan(x) && return x
    end
    mask = w.values .!= 0
    if !any(mask)
        error("all weights are zero")
    end
    if all(w.values .<= 0)
        error("no positive weights found")
    end
    v = v[mask]
    wt = w[mask]
    midpoint = w.sum / 2
    maxval, maxind = findmax(wt)
    if maxval > midpoint
        v[maxind]
    else
        permute = sortperm(v)
        cumulative_weight = zero(eltype(wt))
        i = 0
        for (_i, p) in enumerate(permute)
            i = _i
            if cumulative_weight == midpoint
                i += 1
                break
            elseif cumulative_weight > midpoint
                cumulative_weight -= wt[p]
                break
            end
            cumulative_weight += wt[p]
        end
        if cumulative_weight == midpoint
            middle(v[permute[i-2]], v[permute[i-1]])
        else
            middle(v[permute[i-1]])
        end
    end
end


"""
    wmedian(v, w)

Compute the weighted median of an array `v` with weights `w`, given as either a
vector or an `AbstractWeights` vector.
"""
wmedian(v::RealVector, w::RealVector) = median(v, weights(w))
wmedian(v::RealVector, w::AbstractWeights{<:Real}) = median(v, w)

###### Weighted quantile #####


"""
    quantile(v, w::AbstractWeights, p)

Compute the weighted quantiles of a vector `v` at a specified set of probability
values `p`, using weights given by a weight vector `w` (of type `AbstractWeights`).
Weights must not be negative. The weights and data vectors must have the same length.

With [`FrequencyWeights`](@ref), the function returns the same result as 
`quantile` for a vector with repeated values.
With non `FrequencyWeights`,  denote ``N`` the length of the vector, ``w`` the vector of weights, 
``h = p (\\sum_{i<= N}w_i - w_1) + w_1`` the cumulative weight corresponding to the 
probability ``p`` and ``S_k = \\sum_{i<=k}w_i`` the cumulative weight for each 
observation, define ``v_{k+1}`` the smallest element of `v` such that ``S_{k+1}`` 
is strictly superior to ``h``. The weighted ``p`` quantile is given by ``v_k + \\gamma (v_{k+1} -v_k)`` 
with  ``\\gamma = (h - S_k)/(S_{k+1}-S_k)``. In particular, when `w` is a vector
of ones, the function returns the same result as `quantile`.
"""
function quantile(v::RealVector{V}, w::AbstractWeights{W}, p::RealVector) where {V,W<:Real}
    # checks
    isempty(v) && error("quantile of an empty array is undefined")
    isempty(p) && throw(ArgumentError("empty quantile array"))

    w.sum == 0 && error("weight vector cannot sum to zero")
    length(v) == length(w) || error("data and weight vectors must be the same size, got $(length(v)) and $(length(w))")
    for x in w.values
        isnan(x) && error("weight vector cannot contain NaN entries")
        x < 0 && error("weight vector cannot contain negative entries")
    end


    # remove zeros weights and sort
    wsum = sum(w)
    nz = .!iszero.(w)
    vw = sort!(collect(zip(view(v, nz), view(w, nz))))
    N = length(vw)

    # prepare percentiles
    ppermute = sortperm(p)
    p = p[ppermute]
    p = bound_quantiles(p)

    # prepare out vector
<<<<<<< HEAD
=======
    N = length(vw)
>>>>>>> 43b50230
    out = Vector{typeof(zero(V)/1)}(uninitialized, length(p))
    fill!(out, vw[end][1])

    # start looping on quantiles
    Sk, Skold = zero(W), zero(W)
    vk, vkold = zero(V), zero(V)
    k = 0
    
    for i in 1:length(p)
        if isa(w, FrequencyWeights)
            h = p[i] * (wsum - 1) + 1
        else
            h = p[i] * (wsum - vw[1][2]) + vw[1][2]
        end
        while Sk <= h
            k += 1
            if k > N
               # out was initialized with maximum v
               return out
            end
            Skold, vkold = Sk, vk
            vk, wk = vw[k]
            Sk += wk
        end
        if isa(w, FrequencyWeights)
            out[ppermute[i]] = vkold + min(h - Skold, 1) * (vk - vkold)
        else
            out[ppermute[i]] = vkold + (h - Skold) / (Sk - Skold) * (vk - vkold)
        end
    end
    return out
end

# similarly to statistics.jl in Base
function bound_quantiles(qs::AbstractVector{T}) where T<:Real
    epsilon = 100 * eps()
    if (any(qs .< -epsilon) || any(qs .> 1+epsilon))
        throw(ArgumentError("quantiles out of [0,1] range"))
    end
    T[min(one(T), max(zero(T), q)) for q = qs]
end

quantile(v::RealVector, w::AbstractWeights{<:Real}, p::Number) = quantile(v, w, [p])[1]


"""
    wquantile(v, w, p)

Compute the `p`th quantile(s) of `v` with weights `w`, given as either a vector
or an `AbstractWeights` vector.
"""
wquantile(v::RealVector, w::AbstractWeights{<:Real}, p::RealVector) = quantile(v, w, p)
wquantile(v::RealVector, w::AbstractWeights{<:Real}, p::Number) = quantile(v, w, [p])[1]
wquantile(v::RealVector, w::RealVector, p::RealVector) = quantile(v, weights(w), p)
wquantile(v::RealVector, w::RealVector, p::Number) = quantile(v, weights(w), [p])[1]<|MERGE_RESOLUTION|>--- conflicted
+++ resolved
@@ -595,10 +595,6 @@
     p = bound_quantiles(p)
 
     # prepare out vector
-<<<<<<< HEAD
-=======
-    N = length(vw)
->>>>>>> 43b50230
     out = Vector{typeof(zero(V)/1)}(uninitialized, length(p))
     fill!(out, vw[end][1])
 
