###### Weight vector #####
abstract type AbstractWeights{S<:Real, T<:Real, V<:AbstractVector{T}} <: AbstractVector{T} end

"""
    @weights name

Generates a new generic weight type with specified `name`, which subtypes `AbstractWeights`
and stores the `values` (`V<:RealVector`) and `sum` (`S<:Real`).
"""
macro weights(name)
    return quote
        mutable struct $name{S<:Real, T<:Real, V<:AbstractVector{T}} <: AbstractWeights{S, T, V}
            values::V
            sum::S
        end
        $(esc(name))(vs) = $(esc(name))(vs, sum(vs))
    end
end

eltype(wv::AbstractWeights) = eltype(wv.values)
length(wv::AbstractWeights) = length(wv.values)
values(wv::AbstractWeights) = wv.values
sum(wv::AbstractWeights) = wv.sum
isempty(wv::AbstractWeights) = isempty(wv.values)

Base.getindex(wv::AbstractWeights, i) = getindex(wv.values, i)
Base.size(wv::AbstractWeights) = size(wv.values)

@propagate_inbounds function Base.setindex!(wv::AbstractWeights, v::Real, i::Int)
    s = v - wv[i]
    wv.values[i] = v
    wv.sum += s
    v
end

"""
    varcorrection(n::Integer, corrected=false)

Compute a bias correction factor for calculating `var`, `std` and `cov` with
`n` observations. Returns ``\\frac{1}{n - 1}`` when `corrected=true`
(i.e. [Bessel's correction](https://en.wikipedia.org/wiki/Bessel's_correction)),
otherwise returns ``\\frac{1}{n}`` (i.e. no correction).
"""
@inline varcorrection(n::Integer, corrected::Bool=false) = 1 / (n - Int(corrected))

@weights Weights

@doc """
    Weights(vs, wsum=sum(vs))

Construct a `Weights` vector with weight values `vs`.
A precomputed sum may be provided as `wsum`.

The `Weights` type describes a generic weights vector which does not support
all operations possible for [`FrequencyWeights`](@ref), [`AnalyticWeights`](@ref)
and [`ProbabilityWeights`](@ref).
""" Weights

"""
    weights(vs)

Construct a `Weights` vector from array `vs`.
See the documentation for [`Weights`](@ref) for more details.
"""
weights(vs::RealVector) = Weights(vs)
weights(vs::RealArray) = Weights(vec(vs))

"""
    varcorrection(w::Weights, corrected=false)

Returns ``\\frac{1}{\\sum w}`` when `corrected=false` and throws an `ArgumentError`
if `corrected=true`.
"""
@inline function varcorrection(w::Weights, corrected::Bool=false)
    corrected && throw(ArgumentError("Weights type does not support bias correction: " *
                                     "use FrequencyWeights, AnalyticWeights or ProbabilityWeights if applicable."))
    1 / w.sum
end

@weights AnalyticWeights

@doc """
    AnalyticWeights(vs, wsum=sum(vs))

Construct an `AnalyticWeights` vector with weight values `vs`.
A precomputed sum may be provided as `wsum`.

Analytic weights describe a non-random relative importance (usually between 0 and 1)
for each observation. These weights may also be referred to as reliability weights,
precision weights or inverse variance weights. These are typically used when the observations
being weighted are aggregate values (e.g., averages) with differing variances.
""" AnalyticWeights

"""
    aweights(vs)

Construct an `AnalyticWeights` vector from array `vs`.
See the documentation for [`AnalyticWeights`](@ref) for more details.
"""
aweights(vs::RealVector) = AnalyticWeights(vs)
aweights(vs::RealArray) = AnalyticWeights(vec(vs))

"""
    varcorrection(w::AnalyticWeights, corrected=false)

* `corrected=true`: ``\\frac{1}{\\sum w - \\sum {w^2} / \\sum w}``
* `corrected=false`: ``\\frac{1}{\\sum w}``
"""
@inline function varcorrection(w::AnalyticWeights, corrected::Bool=false)
    s = w.sum

    if corrected
        sum_sn = sum(x -> (x / s) ^ 2, w)
        1 / (s * (1 - sum_sn))
    else
        1 / s
    end
end

@weights FrequencyWeights

@doc """
    FrequencyWeights(vs, wsum=sum(vs))

Construct a `FrequencyWeights` vector with weight values `vs`.
A precomputed sum may be provided as `wsum`.

Frequency weights describe the number of times (or frequency) each observation
was observed. These weights may also be referred to as case weights or repeat weights.
""" FrequencyWeights

"""
    fweights(vs)

Construct a `FrequencyWeights` vector from a given array.
See the documentation for [`FrequencyWeights`](@ref) for more details.
"""
fweights(vs::RealVector) = FrequencyWeights(vs)
fweights(vs::RealArray) = FrequencyWeights(vec(vs))

"""
    varcorrection(w::FrequencyWeights, corrected=false)

* `corrected=true`: ``\\frac{1}{\\sum{w} - 1}``
* `corrected=false`: ``\\frac{1}{\\sum w}``
"""
@inline function varcorrection(w::FrequencyWeights, corrected::Bool=false)
    s = w.sum

    if corrected
        1 / (s - 1)
    else
        1 / s
    end
end

@weights ProbabilityWeights

@doc """
    ProbabilityWeights(vs, wsum=sum(vs))

Construct a `ProbabilityWeights` vector with weight values `vs`.
A precomputed sum may be provided as `wsum`.

Probability weights represent the inverse of the sampling probability for each observation,
providing a correction mechanism for under- or over-sampling certain population groups.
These weights may also be referred to as sampling weights.
""" ProbabilityWeights

"""
    pweights(vs)

Construct a `ProbabilityWeights` vector from a given array.
See the documentation for [`ProbabilityWeights`](@ref) for more details.
"""
pweights(vs::RealVector) = ProbabilityWeights(vs)
pweights(vs::RealArray) = ProbabilityWeights(vec(vs))

"""
    varcorrection(w::ProbabilityWeights, corrected=false)

* `corrected=true`: ``\\frac{n}{(n - 1) \\sum w}`` where ``n`` equals `count(!iszero, w)`
* `corrected=false`: ``\\frac{1}{\\sum w}``
"""
@inline function varcorrection(w::ProbabilityWeights, corrected::Bool=false)
    s = w.sum

    if corrected
        n = count(!iszero, w)
        n / (s * (n - 1))
    else
        1 / s
    end
end

##### Equality tests #####

for w in (AnalyticWeights, FrequencyWeights, ProbabilityWeights, Weights)
    @eval begin
        Base.isequal(x::$w, y::$w) = isequal(x.sum, y.sum) && isequal(x.values, y.values)
        Base.:(==)(x::$w, y::$w)   = (x.sum == y.sum) && (x.values == y.values)
    end
end

Base.isequal(x::AbstractWeights, y::AbstractWeights) = false
Base.:(==)(x::AbstractWeights, y::AbstractWeights)   = false

##### Weighted sum #####

## weighted sum over vectors

"""
    wsum(v, w::AbstractVector, [dim])

Compute the weighted sum of an array `v` with weights `w`, optionally over the dimension `dim`.
"""
wsum(v::AbstractVector, w::AbstractVector) = dot(v, w)
wsum(v::AbstractArray, w::AbstractVector) = dot(vec(v), w)

# Note: the methods for BitArray and SparseMatrixCSC are to avoid ambiguities
Base.sum(v::BitArray, w::AbstractWeights) = wsum(v, values(w))
Base.sum(v::SparseArrays.SparseMatrixCSC, w::AbstractWeights) = wsum(v, values(w))
Base.sum(v::AbstractArray, w::AbstractWeights) = dot(v, values(w))

## wsum along dimension
#
#  Brief explanation of the algorithm:
#  ------------------------------------
#
#  1. _wsum! provides the core implementation, which assumes that
#     the dimensions of all input arguments are consistent, and no
#     dimension checking is performed therein.
#
#     wsum and wsum! perform argument checking and call _wsum!
#     internally.
#
#  2. _wsum! adopt a Cartesian based implementation for general
#     sub types of AbstractArray. Particularly, a faster routine
#     that keeps a local accumulator will be used when dim = 1.
#
#     The internal function that implements this is _wsum_general!
#
#  3. _wsum! is specialized for following cases:
#     (a) A is a vector: we invoke the vector version wsum above.
#         The internal function that implements this is _wsum1!
#
#     (b) A is a dense matrix with eltype <: BlasReal: we call gemv!
#         The internal function that implements this is _wsum2_blas!
#
#     (c) A is a contiguous array with eltype <: BlasReal:
#         dim == 1: treat A like a matrix of size (d1, d2 x ... x dN)
#         dim == N: treat A like a matrix of size (d1 x ... x d(N-1), dN)
#         otherwise: decompose A into multiple pages, and apply _wsum2!
#         for each
#
#     (d) A is a general dense array with eltype <: BlasReal:
#         dim <= 2: delegate to (a) and (b)
#         otherwise, decompose A into multiple pages
#

function _wsum1!(R::AbstractArray, A::AbstractVector, w::AbstractVector, init::Bool)
    r = wsum(A, w)
    if init
        R[1] = r
    else
        R[1] += r
    end
    return R
end

function _wsum2_blas!(R::StridedVector{T}, A::StridedMatrix{T}, w::StridedVector{T}, dim::Int, init::Bool) where T<:BlasReal
    beta = ifelse(init, zero(T), one(T))
    trans = dim == 1 ? 'T' : 'N'
    BLAS.gemv!(trans, one(T), A, w, beta, R)
    return R
end

function _wsumN!(R::StridedArray{T}, A::StridedArray{T,N}, w::StridedVector{T}, dim::Int, init::Bool) where {T<:BlasReal,N}
    if dim == 1
        m = size(A, 1)
        n = div(length(A), m)
        _wsum2_blas!(view(R,:), reshape(A, (m, n)), w, 1, init)
    elseif dim == N
        n = size(A, N)
        m = div(length(A), n)
        _wsum2_blas!(view(R,:), reshape(A, (m, n)), w, 2, init)
    else # 1 < dim < N
        m = 1
        for i = 1:dim-1; m *= size(A, i); end
        n = size(A, dim)
        k = 1
        for i = dim+1:N; k *= size(A, i); end
        Av = reshape(A, (m, n, k))
        Rv = reshape(R, (m, k))
        for i = 1:k
            _wsum2_blas!(view(Rv,:,i), view(Av,:,:,i), w, 2, init)
        end
    end
    return R
end

function _wsumN!(R::StridedArray{T}, A::DenseArray{T,N}, w::StridedVector{T}, dim::Int, init::Bool) where {T<:BlasReal,N}
    @assert N >= 3
    if dim <= 2
        m = size(A, 1)
        n = size(A, 2)
        npages = 1
        for i = 3:N
            npages *= size(A, i)
        end
        rlen = ifelse(dim == 1, n, m)
        Rv = reshape(R, (rlen, npages))
        for i = 1:npages
            _wsum2_blas!(view(Rv,:,i), view(A,:,:,i), w, dim, init)
        end
    else
        _wsum_general!(R, identity, A, w, dim, init)
    end
    return R
end

# General Cartesian-based weighted sum across dimensions
@generated function _wsum_general!(R::AbstractArray{RT}, f::supertype(typeof(abs)),
                                   A::AbstractArray{T,N}, w::AbstractVector{WT}, dim::Int, init::Bool) where {T,RT,WT,N}
    quote
        init && fill!(R, zero(RT))
        wi = zero(WT)
        if dim == 1
            @nextract $N sizeR d->size(R,d)
            sizA1 = size(A, 1)
            @nloops $N i d->(d>1 ? (1:size(A,d)) : (1:1)) d->(j_d = sizeR_d==1 ? 1 : i_d) begin
                @inbounds r = (@nref $N R j)
                for i_1 = 1:sizA1
                    @inbounds r += f(@nref $N A i) * w[i_1]
                end
                @inbounds (@nref $N R j) = r
            end
        else
            @nloops $N i A d->(if d == dim
                                   wi = w[i_d]
                                   j_d = 1
                               else
                                   j_d = i_d
                               end) @inbounds (@nref $N R j) += f(@nref $N A i) * wi
        end
        return R
    end
end

@generated function _wsum_centralize!(R::AbstractArray{RT}, f::supertype(typeof(abs)),
                                      A::AbstractArray{T,N}, w::AbstractVector{WT}, means,
                                      dim::Int, init::Bool) where {T,RT,WT,N}
    quote
        init && fill!(R, zero(RT))
        wi = zero(WT)
        if dim == 1
            @nextract $N sizeR d->size(R,d)
            sizA1 = size(A, 1)
            @nloops $N i d->(d>1 ? (1:size(A,d)) : (1:1)) d->(j_d = sizeR_d==1 ? 1 : i_d) begin
                @inbounds r = (@nref $N R j)
                @inbounds m = (@nref $N means j)
                for i_1 = 1:sizA1
                    @inbounds r += f((@nref $N A i) - m) * w[i_1]
                end
                @inbounds (@nref $N R j) = r
            end
        else
            @nloops $N i A d->(if d == dim
                                   wi = w[i_d]
                                   j_d = 1
                               else
                                   j_d = i_d
                               end) @inbounds (@nref $N R j) += f((@nref $N A i) - (@nref $N means j)) * wi
        end
        return R
    end
end


# N = 1
_wsum!(R::StridedArray{T}, A::DenseArray{T,1}, w::StridedVector{T}, dim::Int, init::Bool) where {T<:BlasReal} =
    _wsum1!(R, A, w, init)

# N = 2
_wsum!(R::StridedArray{T}, A::DenseArray{T,2}, w::StridedVector{T}, dim::Int, init::Bool) where {T<:BlasReal} =
    (_wsum2_blas!(view(R,:), A, w, dim, init); R)

# N >= 3
_wsum!(R::StridedArray{T}, A::DenseArray{T,N}, w::StridedVector{T}, dim::Int, init::Bool) where {T<:BlasReal,N} =
    _wsumN!(R, A, w, dim, init)

_wsum!(R::AbstractArray, A::AbstractArray, w::AbstractVector, dim::Int, init::Bool) =
    _wsum_general!(R, identity, A, w, dim, init)

## wsum! and wsum

wsumtype(::Type{T}, ::Type{W}) where {T,W} = typeof(zero(T) * zero(W) + zero(T) * zero(W))
wsumtype(::Type{T}, ::Type{T}) where {T<:BlasReal} = T


"""
    wsum!(R, A, w, dim; init=true)

Compute the weighted sum of `A` with weights `w` over the dimension `dim` and store
the result in `R`. If `init=false`, the sum is added to `R` rather than starting
from zero.
"""
function wsum!(R::AbstractArray, A::AbstractArray{T,N}, w::AbstractVector, dim::Int; init::Bool=true) where {T,N}
    1 <= dim <= N || error("dim should be within [1, $N]")
    ndims(R) <= N || error("ndims(R) should not exceed $N")
    length(w) == size(A,dim) || throw(DimensionMismatch("Inconsistent array dimension."))
    # TODO: more careful examination of R's size
    _wsum!(R, A, w, dim, init)
end

function wsum(A::AbstractArray{T}, w::AbstractVector{W}, dim::Int) where {T<:Number,W<:Real}
    length(w) == size(A,dim) || throw(DimensionMismatch("Inconsistent array dimension."))
    _wsum!(similar(A, wsumtype(T,W), Base.reduced_indices(axes(A), dim)), A, w, dim, true)
end

# extended sum! and wsum

Base.sum!(R::AbstractArray, A::AbstractArray, w::AbstractWeights{<:Real}, dim::Int; init::Bool=true) =
    wsum!(R, A, values(w), dim; init=init)

Base.sum(A::AbstractArray{<:Number}, w::AbstractWeights{<:Real}, dim::Int) = wsum(A, values(w), dim)


###### Weighted means #####

"""
    wmean(v, w::AbstractVector)

Compute the weighted mean of an array `v` with weights `w`.
"""
function wmean(v::AbstractArray{<:Number}, w::AbstractVector)
    Base.depwarn("wmean is deprecated, use mean(v, weights(w)) instead.", :wmean)
    mean(v, weights(w))
end

"""
    mean!(R::AbstractArray, A::AbstractArray, w::AbstractWeights[; dims=nothing])

Compute the weighted mean of array `A` with weight vector `w`
(of type `AbstractWeights`) along dimension `dims`, and write results to `R`.
"""
mean!(R::AbstractArray, A::AbstractArray, w::AbstractWeights;
      dims::Union{Nothing,Int}=nothing) = _mean!(R, A, w, dims)
_mean!(R::AbstractArray, A::AbstractArray, w::AbstractWeights, dims::Nothing) = throw(ArgumentError("dims argument must be provided"))
_mean!(R::AbstractArray, A::AbstractArray, w::AbstractWeights, dims::Int) =
    rmul!(Base.sum!(R, A, w, dims), inv(sum(w)))

wmeantype(::Type{T}, ::Type{W}) where {T,W} = typeof((zero(T)*zero(W) + zero(T)*zero(W)) / one(W))
wmeantype(::Type{T}, ::Type{T}) where {T<:BlasReal} = T

"""
    mean(A::AbstractArray, w::AbstractWeights[, dims::Int])

Compute the weighted mean of array `A` with weight vector `w`
(of type `AbstractWeights`). If `dim` is provided, compute the
weighted mean along dimension `dims`.

# Examples
```julia
w = rand(n)
mean(x, weights(w))
```
"""
mean(A::AbstractArray{T}, w::AbstractWeights{W};
     dims::Union{Nothing,Int}=nothing) where {T<:Number,W<:Real} = _mean(A, w, dims)
_mean(A::AbstractArray{T}, w::AbstractWeights{W}, dims::Nothing) where {T<:Number,W<:Real} =
    sum(A, w) / sum(w)
_mean(A::AbstractArray{T}, w::AbstractWeights{W}, dims::Int) where {T<:Number,W<:Real} =
    _mean!(similar(A, wmeantype(T, W), Base.reduced_indices(axes(A), dims)), A, w, dims)


###### Weighted quantile #####
"""
    quantile(v, w::AbstractWeights, p)

Compute the weighted quantiles of a vector `v` at a specified set of probability
values `p`, using weights given by a weight vector `w` (of type `AbstractWeights`).
Weights must not be negative. The weights and data vectors must have the same length.
`NaN` is returned if `x` contains any `NaN` values. An error is raised if `w` contains 
any `NaN` values.

With [`FrequencyWeights`](@ref), the function returns the same result as
<<<<<<< HEAD
`quantile` for a vector with repeated values. Weights must be integers.
=======
`quantile` for a vector with repeated values.
>>>>>>> 6ce52253

With non `FrequencyWeights`,  denote ``N`` the length of the vector, ``w`` the vector of weights,
``h = p (\\sum_{i<= N} w_i - w_1) + w_1`` the cumulative weight corresponding to the
probability ``p`` and ``S_k = \\sum_{i<=k} w_i`` the cumulative weight for each
observation, define ``v_{k+1}`` the smallest element of `v` such that ``S_{k+1}``
is strictly superior to ``h``. The weighted ``p`` quantile is given by ``v_k + \\gamma (v_{k+1} - v_k)``
with  ``\\gamma = (h - S_k)/(S_{k+1} - S_k)``. In particular, when all weights are equal,
the function returns the same result as the unweighted `quantile`.
"""
function quantile(v::RealVector{V}, w::AbstractWeights{W}, p::RealVector) where {V,W<:Real}
    # checks
    isempty(v) && throw(ArgumentError("quantile of an empty array is undefined"))
    isempty(p) && throw(ArgumentError("empty quantile array"))

    w.sum == 0 && throw(ArgumentError("weight vector cannot sum to zero"))
    length(v) == length(w) || throw(ArgumentError("data and weight vectors must be the same size," * 
        "got $(length(v)) and $(length(w))"))
    for x in w.values
        isnan(x) && throw(ArgumentError("weight vector cannot contain NaN entries"))
        x < 0 && throw(ArgumentError("weight vector cannot contain negative entries"))
    end

    isa(w, FrequencyWeights) && !(eltype(w) <: Integer) && any(!isinteger, w) && 
        throw(ArgumentError("The values of the vector of `FrequencyWeights` must be numerically" * 
                            "equal to integers. Use `ProbabilityWeights` or `AnalyticWeights` instead."))

    # remove zeros weights and sort
    wsum = sum(w)
    nz = .!iszero.(w)
    vw = sort!(collect(zip(view(v, nz), view(w, nz))))
    N = length(vw)

    # prepare percentiles
    ppermute = sortperm(p)
    p = p[ppermute]
    p = bound_quantiles(p)

    # prepare out vector
    out = Vector{typeof(zero(V)/1)}(undef, length(p))
    fill!(out, vw[end][1])

    @inbounds for x in v
        isnan(x) && return fill!(out, x)
    end

    # loop on quantiles
    Sk, Skold = zero(W), zero(W)
    vk, vkold = zero(V), zero(V)
    k = 0

    w1 = vw[1][2]
    for i in 1:length(p)
        if isa(w, FrequencyWeights)
            h = p[i] * (wsum - 1) + 1
        else
            h = p[i] * (wsum - w1) + w1
        end
        while Sk <= h
            k += 1
            if k > N
               # out was initialized with maximum v
               return out
            end
            Skold, vkold = Sk, vk
            vk, wk = vw[k]
            Sk += wk
        end
        if isa(w, FrequencyWeights)
            out[ppermute[i]] = vkold + min(h - Skold, 1) * (vk - vkold)
        else
            out[ppermute[i]] = vkold + (h - Skold) / (Sk - Skold) * (vk - vkold)
        end
    end
    return out
end

function bound_quantiles(qs::AbstractVector{T}) where T<:Real
    epsilon = 100 * eps()
    if (any(qs .< -epsilon) || any(qs .> 1+epsilon))
        throw(ArgumentError("quantiles out of [0,1] range"))
    end
    T[min(one(T), max(zero(T), q)) for q = qs]
end
quantile(v::RealVector, w::AbstractWeights{<:Real}, p::Number) = quantile(v, w, [p])[1]



###### Weighted median #####
"""
    median(v::RealVector, w::AbstractWeights)

Compute the weighted median of `v` with weights `w`
(of type `AbstractWeights`). See the documentation for [`quantile`](@ref) for more details.
"""
median(v::RealVector, w::AbstractWeights{<:Real}) = quantile(v, w, 0.5)<|MERGE_RESOLUTION|>--- conflicted
+++ resolved
@@ -485,11 +485,7 @@
 any `NaN` values.
 
 With [`FrequencyWeights`](@ref), the function returns the same result as
-<<<<<<< HEAD
 `quantile` for a vector with repeated values. Weights must be integers.
-=======
-`quantile` for a vector with repeated values.
->>>>>>> 6ce52253
 
 With non `FrequencyWeights`,  denote ``N`` the length of the vector, ``w`` the vector of weights,
 ``h = p (\\sum_{i<= N} w_i - w_1) + w_1`` the cumulative weight corresponding to the
