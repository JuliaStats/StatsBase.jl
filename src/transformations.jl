### Transformations

abstract type AbstractDataTransform end

# apply the transform
"""
    transform!(t::AbstractDataTransform, x)

Apply transformation `t` to vector or matrix `x` in place.
"""
transform!(t::AbstractDataTransform, x::AbstractMatrix{<:Real}) =
    transform!(x, t, x)
transform!(t::AbstractDataTransform, x::AbstractVector{<:Real}) =
    (transform!(t, reshape(x, :, 1)); x)

"""
    transform(t::AbstractDataTransform, x)

<<<<<<< HEAD
Return a row-standardized copy of vector or matrix `x` using `t` transformation.
=======
Return a standardized vector or matrix `x` using `t` transformation.
>>>>>>> 2fd192af
"""
transform(t::AbstractDataTransform, x::AbstractMatrix{<:Real}) =
    transform!(similar(x), t, x)
transform(t::AbstractDataTransform, x::AbstractVector{<:Real}) =
    vec(transform(t, reshape(x, :, 1)))

# reconstruct the original data from transformed values
"""
    reconstruct!(t::AbstractDataTransform, y)

Perform an in-place reconstruction into an original data scale from a transformed
vector or matrix `y` using `t` transformation.
"""
reconstruct!(t::AbstractDataTransform, y::AbstractMatrix{<:Real}) =
    reconstruct!(y, t, y)
reconstruct!(t::AbstractDataTransform, y::AbstractVector{<:Real}) =
    (reconstruct!(t, reshape(y, :, 1)); y)

"""
    reconstruct(t::AbstractDataTransform, y)

Return a reconstruction of an originally scaled data from a transformed vector
or matrix `y` using `t` transformation.
"""
reconstruct(t::AbstractDataTransform, y::AbstractMatrix{<:Real}) =
    reconstruct!(similar(y), t, y)
reconstruct(t::AbstractDataTransform, y::AbstractVector{<:Real}) =
    vec(reconstruct(t, reshape(y, :, 1)))

"""
Standardization (Z-score transformation)
"""
struct ZScoreTransform{T<:Real} <: AbstractDataTransform
    len::Int
    dims::Int
    mean::Vector{T}
    scale::Vector{T}

    function ZScoreTransform(l::Int, dims::Int, m::Vector{T}, s::Vector{T}) where T
        lenm = length(m)
        lens = length(s)
        lenm == l || lenm == 0 || throw(DimensionMismatch("Inconsistent dimensions."))
        lens == l || lens == 0 || throw(DimensionMismatch("Inconsistent dimensions."))
        new{T}(l, dims, m, s)
    end
end

function Base.getproperty(t::ZScoreTransform, p::Symbol)
    if p === :indim || p === :outdim
        return t.len
    else
        return getfield(t, p)
    end
end

"""
    fit(ZScoreTransform, X; dims=nothing, center=true, scale=true)

Fit standardization parameters to vector or matrix `X`
and return a `ZScoreTransform` transformation object.

# Keyword arguments

* `dims`: if `1` fit standardization parameters in column-wise fashion;
  if `2` fit in row-wise fashion. The default is `nothing`, which is equivalent to `dims=2` with a deprecation warning.

* `center`: if `true` (the default) center data so that its mean is zero.

* `scale`: if `true` (the default) scale the data so that its variance is equal to one.

# Examples

```jldoctest
julia> using StatsBase

julia> X = [0.0 -0.5 0.5; 0.0 1.0 2.0]
2×3 Array{Float64,2}:
 0.0  -0.5  0.5
 0.0   1.0  2.0

julia> dt = fit(ZScoreTransform, X, dims=2)
ZScoreTransform{Float64}(2, [0.0, 1.0], [0.5, 1.0])

julia> StatsBase.transform(dt, X)
2×3 Array{Float64,2}:
  0.0  -1.0  1.0
 -1.0   0.0  1.0
```
"""
function fit(::Type{ZScoreTransform}, X::AbstractMatrix{<:Real};
             dims::Union{Integer,Nothing}=nothing, center::Bool=true, scale::Bool=true)
    if dims == 1
        n, l = size(X)
        n >= 2 || error("X must contain at least two rows.")
        m, s = mean_and_std(X, 1)
    elseif dims == 2
        l, n = size(X)
        n >= 2 || error("X must contain at least two columns.")
        m, s = mean_and_std(X, 2)
    elseif dims === nothing
        Base.depwarn("fit(t, x) is deprecated: use fit(t, x, dims=2) instead", :fit)
        m, s = mean_and_std(X, 2)
    else
        throw(DomainError(dims, "fit only accept dims to be 1 or 2."))
    end
    T = eltype(X)
    return ZScoreTransform(l, dims, (center ? vec(m) : zeros(T, 0)),
                                    (scale ? vec(s) : zeros(T, 0)))
end

function fit(::Type{ZScoreTransform}, X::AbstractVector{<:Real};
             dims::Union{Integer,Nothing}=nothing, center::Bool=true, scale::Bool=true)
    if dims == nothing
        Base.depwarn("fit(t, x) is deprecated: use fit(t, x, dims=2) instead", :fit)
    elseif dims != 1
        throw(DomainError(dims, "fit only accepts dims=1 over a vector. Try fit(t, x, dims=1)."))
    end

    T = eltype(X)
    m, s = mean_and_std(X)
    return ZScoreTransform(1, dims, (center ? [m] : zeros(T, 0)),
                                    (scale ? [s] : zeros(T, 0)))
end

function transform!(y::AbstractMatrix{<:Real}, t::ZScoreTransform, x::AbstractMatrix{<:Real})
    if t.dims == 1
        l = t.len
        size(x,2) == size(y,2) == l || throw(DimensionMismatch("Inconsistent dimensions."))
        n = size(y,1)
        size(x,1) == n || throw(DimensionMismatch("Inconsistent dimensions."))

        m = t.mean
        s = t.scale

        if isempty(m)
            if isempty(s)
                if x !== y
                    copyto!(y, x)
                end
            else
                broadcast!(/, y, x, s')
            end
        else
            if isempty(s)
                broadcast!(-, y, x, m')
            else
                broadcast!((x,m,s)->(x-m)/s, y, x, m', s')
            end
        end
    elseif t.dims == 2
        t_ = ZScoreTransform(t.len, 1, t.mean, t.scale)
        transform!(y', t_, x')
    end
    return y
end

function reconstruct!(x::AbstractMatrix{<:Real}, t::ZScoreTransform, y::AbstractMatrix{<:Real})
    if t.dims == 1
        l = t.len
        size(x,2) == size(y,2) == l || throw(DimensionMismatch("Inconsistent dimensions."))
        n = size(y,1)
        size(x,1) == n || throw(DimensionMismatch("Inconsistent dimensions."))

        m = t.mean
        s = t.scale

        if isempty(m)
            if isempty(s)
                if y !== x
                    copyto!(x, y)
                end
            else
                broadcast!(*, x, y, s')
            end
        else
            if isempty(s)
                broadcast!(+, x, y, m')
            else
                broadcast!((y,m,s)->y*s+m, x, y, m', s')
            end
        end
    elseif t.dims == 2
        t_ = ZScoreTransform(t.len, 1, t.mean, t.scale)
        reconstruct!(x', t_, y')
    end
    return x
end

"""
Unit range normalization
"""
struct UnitRangeTransform{T<:Real}  <: AbstractDataTransform
    len::Int
    dims::Int
    unit::Bool
    min::Vector{T}
    scale::Vector{T}

    function UnitRangeTransform(l::Int, dims::Int, unit::Bool, min::Vector{T}, max::Vector{T}) where {T}
        lenmin = length(min)
        lenmax = length(max)
        lenmin == l || lenmin == 0 || throw(DimensionMismatch("Inconsistent dimensions."))
        lenmax == l || lenmax == 0 || throw(DimensionMismatch("Inconsistent dimensions."))
        new{T}(l, dims, unit, min, max)
    end
end

function Base.getproperty(t::UnitRangeTransform, p::Symbol)
    if p === :indim || p === :outdim
        return t.len
    else
        return getfield(t, p)
    end
end

# fit a unit transform
"""
    fit(UnitRangeTransform, X; dims=nothing, unit=true)

Fit a scaling parameters to vector or matrix `X`
and return a `UnitRangeTransform` transformation object.

# Keyword arguments

* `dims`: if `1` fit standardization parameters in column-wise fashion;
 if `2` fit in row-wise fashion. The default is `nothing`.

* `unit`: if `true` (the default) shift the minimum data to zero.

# Examples

```jldoctest
julia> using StatsBase

julia> X = [0.0 -0.5 0.5; 0.0 1.0 2.0]
2×3 Array{Float64,2}:
 0.0  -0.5  0.5
 0.0   1.0  2.0

julia> dt = fit(UnitRangeTransform, X, dims=2)
UnitRangeTransform{Float64}(2, true, [-0.5, 0.0], [1.0, 0.5])

julia> StatsBase.transform(dt, X)
2×3 Array{Float64,2}:
 0.5  0.0  1.0
 0.0  0.5  1.0
```
"""
function fit(::Type{UnitRangeTransform}, X::AbstractMatrix{<:Real};
             dims::Union{Integer,Nothing}=nothing, unit::Bool=true)
    if dims == 1
        l, tmin, tmax = _compute_extrema(X)
    elseif dims == 2
        l, tmin, tmax = _compute_extrema(X')
    elseif dims == nothing
        Base.depwarn("fit(t, x) is deprecated: use fit(t, x, dims=2) instead", :fit)
        l, tmin, tmax = _compute_extrema(X')
    else
        throw(DomainError(dims, "fit only accept dims to be 1 or 2."))
    end

    for i = 1:l
        @inbounds tmax[i] = 1 / (tmax[i] - tmin[i])
    end
    return UnitRangeTransform(l, dims, unit, tmin, tmax)
end

function _compute_extrema(X::AbstractMatrix{<:Real})
    n, l = size(X)
    tmin = X[1, :]
    tmax = X[1, :]
    for j = 1:l
        @inbounds for i = 2:n
            if X[i, j] < tmin[j]
                tmin[j] = X[i, j]
            elseif X[i, j] > tmax[j]
                tmax[j] = X[i, j]
            end
        end
    end
    return l, tmin, tmax
end

function fit(::Type{UnitRangeTransform}, X::AbstractVector{<:Real};
             dims::Union{Integer,Nothing}=nothing, unit::Bool=true)
    if dims != 1
        throw(DomainError(dims, "fit only accept dims=1 over a vector. Try fit(t, x, dims=1)."))
    end

    l, tmin, tmax = _compute_extrema(reshape(X, :, 1))
    tmax = 1 / (tmax - tmin)
    return UnitRangeTransform(1, dims, unit, vec(tmin), vec(tmax))
end

function transform!(y::AbstractMatrix{<:Real}, t::UnitRangeTransform, x::AbstractMatrix{<:Real})
    if t.dims == 1
        l = t.len
        size(x,2) == size(y,2) == l || throw(DimensionMismatch("Inconsistent dimensions."))
        n = size(x,1)
        size(y,1) == n || throw(DimensionMismatch("Inconsistent dimensions."))

        tmin = t.min
        tscale = t.scale

        if t.unit
            broadcast!((x,s,m)->(x-m)*s, y, x, tscale', tmin')
        else
            broadcast!(*, y, x, tscale')
        end
    elseif t.dims == 2
        t_ = UnitRangeTransform(t.len, 1, t.unit, t.min, t.scale)
        transform!(y', t_, x')
    end
    return y
end

function reconstruct!(x::AbstractMatrix{<:Real}, t::UnitRangeTransform, y::AbstractMatrix{<:Real})
    if t.dims == 1
        l = t.len
        size(x,2) == size(y,2) == l || throw(DimensionMismatch("Inconsistent dimensions."))
        n = size(y,1)
        size(x,1) == n || throw(DimensionMismatch("Inconsistent dimensions."))

        tmin = t.min
        tscale = t.scale

        if t.unit
            broadcast!((y,s,m)->y/s+m, x, y, tscale', tmin')
        else
            broadcast!(/, x, y, tscale')
        end
    elseif t.dims == 2
        t_ = UnitRangeTransform(t.len, 1, t.unit, t.min, t.scale)
        reconstruct!(x', t_, y')
    end
    return x
end

"""
    standardize(DT, X; dims=nothing, kwargs...)

<<<<<<< HEAD
Return a row-standardized matrix copy of vector or matrix `X` using transformation `DT`
which is a subtype of `AbstractDataTransform`:
=======
 Return a standardized copy of vector or matrix `X` along dimensions `dims`
 using transformation `DT` which is a subtype of `AbstractDataTransform`:
>>>>>>> 2fd192af

- `ZScoreTransform`
- `UnitRangeTransform`

# Example

```jldoctest
julia> using StatsBase

julia> standardize(ZScoreTransform, [0.0 -0.5 0.5; 0.0 1.0 2.0], dims=2)
2×3 Array{Float64,2}:
  0.0  -1.0  1.0
 -1.0   0.0  1.0

julia> standardize(UnitRangeTransform, [0.0 -0.5 0.5; 0.0 1.0 2.0], dims=2)
2×3 Array{Float64,2}:
 0.5  0.0  1.0
 0.0  0.5  1.0
```
"""
function standardize(::Type{DT}, X::AbstractVecOrMat{<:Real}; kwargs...) where {DT <: AbstractDataTransform}
    return transform(fit(DT, X; kwargs...), X)
end<|MERGE_RESOLUTION|>--- conflicted
+++ resolved
@@ -16,11 +16,7 @@
 """
     transform(t::AbstractDataTransform, x)
 
-<<<<<<< HEAD
-Return a row-standardized copy of vector or matrix `x` using `t` transformation.
-=======
-Return a standardized vector or matrix `x` using `t` transformation.
->>>>>>> 2fd192af
+Return a standardized copy of vector or matrix `x` using transformation `t`.
 """
 transform(t::AbstractDataTransform, x::AbstractMatrix{<:Real}) =
     transform!(similar(x), t, x)
@@ -32,7 +28,7 @@
     reconstruct!(t::AbstractDataTransform, y)
 
 Perform an in-place reconstruction into an original data scale from a transformed
-vector or matrix `y` using `t` transformation.
+vector or matrix `y` using transformation `t`.
 """
 reconstruct!(t::AbstractDataTransform, y::AbstractMatrix{<:Real}) =
     reconstruct!(y, t, y)
@@ -43,7 +39,7 @@
     reconstruct(t::AbstractDataTransform, y)
 
 Return a reconstruction of an originally scaled data from a transformed vector
-or matrix `y` using `t` transformation.
+or matrix `y` using transformation `t`.
 """
 reconstruct(t::AbstractDataTransform, y::AbstractMatrix{<:Real}) =
     reconstruct!(similar(y), t, y)
@@ -362,13 +358,8 @@
 """
     standardize(DT, X; dims=nothing, kwargs...)
 
-<<<<<<< HEAD
-Return a row-standardized matrix copy of vector or matrix `X` using transformation `DT`
-which is a subtype of `AbstractDataTransform`:
-=======
  Return a standardized copy of vector or matrix `X` along dimensions `dims`
  using transformation `DT` which is a subtype of `AbstractDataTransform`:
->>>>>>> 2fd192af
 
 - `ZScoreTransform`
 - `UnitRangeTransform`
