--- conflicted
+++ resolved
@@ -550,17 +550,10 @@
     end
 
     println(io, "  |")
-<<<<<<< HEAD
-    print(io, '|',rpad(":", sum(A[1])+2,'-'))
-    for j in 1:length(colnms)
-        _pad = j-1 in [ct.teststatcol; ct.pvalcol] ? rpad : lpad
-        print(io, '|', _pad(':', sum(A[j+1])+2,'-'))
-=======
     print(io, '|', rpad(':', sum(A[1])+2, '-'))
     for j in 1:length(colnms)
         _pad = j-1 in [ct.teststatcol; ct.pvalcol] ? rpad : lpad
         print(io, '|', _pad(':', sum(A[j+1])+2, '-'))
->>>>>>> f07cb1ce
     end
     println(io, '|')
 
