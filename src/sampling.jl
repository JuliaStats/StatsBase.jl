--- conflicted
+++ resolved
@@ -656,22 +656,11 @@
         throw(ArgumentError("output array x must not share memory with input array a"))
     1 == firstindex(a) == firstindex(wv) ||
         throw(ArgumentError("non 1-based arrays are not supported"))
-<<<<<<< HEAD
-    wsum = sum(wv)
-    isfinite(wsum) || throw(ArgumentError("only finite weights are supported"))
-    n = length(a)
-    length(wv) == n || throw(DimensionMismatch("Inconsistent lengths."))
-
-    # create alias table
-    ap = Vector{Float64}(undef, n)
-    alias = Vector{Int}(undef, n)
-    make_alias_table!(wv, wsum, ap, alias)
-=======
+    isfinite(sum(wv)) || throw(ArgumentError("only finite weights are supported"))
     length(wv) == length(a) || throw(DimensionMismatch("Inconsistent lengths."))
 
     # create alias table
     at = AliasTable(wv)
->>>>>>> 4e25f431
 
     # sampling
     for i in eachindex(x)
