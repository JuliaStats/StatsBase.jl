
###########################################################
#
#   (non-weighted) sampling
#
###########################################################

using Random: Sampler

if VERSION < v"1.3.0-DEV.565"
    default_rng() = Random.GLOBAL_RNG
else
    using Random: default_rng
end

### Algorithms for sampling with replacement

function direct_sample!(rng::AbstractRNG, a::UnitRange, x::AbstractArray)
    1 == firstindex(a) == firstindex(x) ||
        throw(ArgumentError("non 1-based arrays are not supported"))
    s = Sampler(rng, 1:length(a))
    b = a[1] - 1
    if b == 0
        for i = 1:length(x)
            @inbounds x[i] = rand(rng, s)
        end
    else
        for i = 1:length(x)
            @inbounds x[i] = b + rand(rng, s)
        end
    end
    return x
end
direct_sample!(a::UnitRange, x::AbstractArray) = direct_sample!(default_rng(), a, x)

"""
    direct_sample!([rng], a::AbstractArray, x::AbstractArray)

Direct sampling: for each `j` in `1:k`, randomly pick `i` from `1:n`,
and set `x[j] = a[i]`, with `n=length(a)` and `k=length(x)`.

This algorithm consumes `k` random numbers.
"""
function direct_sample!(rng::AbstractRNG, a::AbstractArray, x::AbstractArray)
    1 == firstindex(a) == firstindex(x) ||
        throw(ArgumentError("non 1-based arrays are not supported"))
    Base.mightalias(a, x) &&
        throw(ArgumentError("output array x must not share memory with input array a"))
    s = Sampler(rng, 1:length(a))
    for i = 1:length(x)
        @inbounds x[i] = a[rand(rng, s)]
    end
    return x
end
direct_sample!(a::AbstractArray, x::AbstractArray) = direct_sample!(default_rng(), a, x)

# check whether we can use T to store indices 1:n exactly, and
# use some heuristics to decide whether it is beneficial for k samples
# (true for a subset of hardware-supported numeric types)
_storeindices(n, k, ::Type{T}) where {T<:Integer} = n ≤ typemax(T)
_storeindices(n, k, ::Type{T}) where {T<:Union{Float32,Float64}} = k < 22 && n ≤ maxintfloat(T)
_storeindices(n, k, ::Type{Complex{T}}) where {T} = _storeindices(n, k, T)
_storeindices(n, k, ::Type{Rational{T}}) where {T} = k < 16 && _storeindices(n, k, T)
_storeindices(n, k, T) = false
storeindices(n, k, ::Type{T}) where {T<:Base.HWNumber}  = _storeindices(n, k, T)
storeindices(n, k, T) = false

# order results of a sampler that does not order automatically
function sample_ordered!(sampler!, rng::AbstractRNG, a::AbstractArray, x::AbstractArray)
    1 == firstindex(a) == firstindex(x) ||
        throw(ArgumentError("non 1-based arrays are not supported"))
    Base.mightalias(a, x) &&
        throw(ArgumentError("output array x must not share memory with input array a"))
    n, k = length(a), length(x)
    # todo: if eltype(x) <: Real && eltype(a) <: Real,
    #       in some cases it might be faster to check
    #       issorted(a) to see if we can just sort x
    if storeindices(n, k, eltype(x))
        sort!(sampler!(rng, Base.OneTo(n), x), by=real, lt=<)
        @inbounds for i = 1:k
            x[i] = a[Int(x[i])]
        end
    else
        indices = Array{Int}(undef, k)
        sort!(sampler!(rng, Base.OneTo(n), indices))
        @inbounds for i = 1:k
            x[i] = a[indices[i]]
        end
    end
    return x
end

# special case of a range can be done more efficiently
sample_ordered!(sampler!, rng::AbstractRNG, a::AbstractRange, x::AbstractArray) =
    sort!(sampler!(rng, a, x), rev=step(a)<0)

# weighted case:
sample_ordered!(sampler!, rng::AbstractRNG, a::AbstractArray,
                wv::AbstractWeights, x::AbstractArray) =
    sample_ordered!(rng, a, x) do rng, a, x
        sampler!(rng, a, wv, x)
    end

### draw a pair of distinct integers in [1:n]

"""
    samplepair([rng], n)

Draw a pair of distinct integers between 1 and `n` without replacement.

Optionally specify a random number generator `rng` as the first argument
(defaults to `Random.$(VERSION < v"1.3" ? "GLOBAL_RNG" : "default_rng()")`).
"""
function samplepair(rng::AbstractRNG, n::Integer)
    i1 = rand(rng, one(n):n)
    i2 = rand(rng, one(n):(n - one(n)))
    return (i1, ifelse(i2 == i1, n, i2))
end
<<<<<<< HEAD
samplepair(n::Int) = samplepair(default_rng(), n)
=======
samplepair(n::Integer) = samplepair(Random.GLOBAL_RNG, n)
>>>>>>> 0334c39b

"""
    samplepair([rng], a)

Draw a pair of distinct elements from the array `a` without replacement.

Optionally specify a random number generator `rng` as the first argument
(defaults to `Random.$(VERSION < v"1.3" ? "GLOBAL_RNG" : "default_rng()")`).
"""
function samplepair(rng::AbstractRNG, a::AbstractArray)
    i1, i2 = samplepair(rng, length(a))
    return a[i1], a[i2]
end
samplepair(a::AbstractArray) = samplepair(default_rng(), a)

### Algorithm for sampling without replacement

"""
    knuths_sample!([rng], a, x)

*Knuth's Algorithm S* for random sampling without replacement.

Reference: D. Knuth. *The Art of Computer Programming*. Vol 2, 3.4.2, p.142.

This algorithm consumes `length(a)` random numbers. It requires no additional
memory space. Suitable for the case where memory is tight.
"""
function knuths_sample!(rng::AbstractRNG, a::AbstractArray, x::AbstractArray;
                        initshuffle::Bool=true)
    1 == firstindex(a) == firstindex(x) ||
        throw(ArgumentError("non 1-based arrays are not supported"))
    Base.mightalias(a, x) &&
        throw(ArgumentError("output array x must not share memory with input array a"))
    n = length(a)
    k = length(x)
    k <= n || error("length(x) should not exceed length(a)")

    # initialize
    for i = 1:k
        @inbounds x[i] = a[i]
    end
    if initshuffle
        @inbounds for j = 1:k
            l = rand(rng, j:k)
            if l != j
                t = x[j]
                x[j] = x[l]
                x[l] = t
            end
        end
    end

    # scan remaining
    s = Sampler(rng, 1:k)
    for i = k+1:n
        if rand(rng) * i < k  # keep it with probability k / i
            @inbounds x[rand(rng, s)] = a[i]
        end
    end
    return x
end
knuths_sample!(a::AbstractArray, x::AbstractArray; initshuffle::Bool=true) =
    knuths_sample!(default_rng(), a, x; initshuffle=initshuffle)

"""
    fisher_yates_sample!([rng], a::AbstractArray, x::AbstractArray)

Fisher-Yates shuffling (with early termination).

Pseudo-code:
```
n = length(a)
k = length(x)

# Create an array of the indices
inds = collect(1:n)

for i = 1:k
    # swap element `i` with another random element in inds[i:n]
    # set element `i` in `x`
end
```

This algorithm consumes `k=length(x)` random numbers. It uses an integer array of
length `n=length(a)` internally to maintain the shuffled indices. It is considerably
faster than Knuth's algorithm especially when `n` is greater than `k`.
It is ``O(n)`` for initialization, plus ``O(k)`` for random shuffling
"""
function fisher_yates_sample!(rng::AbstractRNG, a::AbstractArray, x::AbstractArray)
    1 == firstindex(a) == firstindex(x) ||
        throw(ArgumentError("non 1-based arrays are not supported"))
    Base.mightalias(a, x) &&
        throw(ArgumentError("output array x must not share memory with input array a"))
    n = length(a)
    k = length(x)
    k <= n || error("length(x) should not exceed length(a)")

    inds = Vector{Int}(undef, n)
    for i = 1:n
        @inbounds inds[i] = i
    end

    @inbounds for i = 1:k
        j = rand(rng, i:n)
        t = inds[j]
        inds[j] = inds[i]
        inds[i] = t
        x[i] = a[t]
    end
    return x
end
fisher_yates_sample!(a::AbstractArray, x::AbstractArray) =
    fisher_yates_sample!(default_rng(), a, x)

"""
    self_avoid_sample!([rng], a::AbstractArray, x::AbstractArray)

Self-avoid sampling: use a set to maintain the index that has been sampled.
Each time draw a new index, if the index has already been sampled,
redraw until it draws an unsampled one.

This algorithm consumes about (or slightly more than) `k=length(x)` random numbers,
and requires ``O(k)`` memory to store the set of sampled indices.
Very fast when ``n >> k``, with `n=length(a)`.

However, if `k` is large and approaches ``n``, the rejection rate would increase
drastically, resulting in poorer performance.
"""
function self_avoid_sample!(rng::AbstractRNG, a::AbstractArray, x::AbstractArray)
    1 == firstindex(a) == firstindex(x) ||
        throw(ArgumentError("non 1-based arrays are not supported"))
    Base.mightalias(a, x) &&
        throw(ArgumentError("output array x must not share memory with input array a"))
    n = length(a)
    k = length(x)
    k <= n || error("length(x) should not exceed length(a)")

    s = Set{Int}()
    sizehint!(s, k)
    rgen = Sampler(rng, 1:n)

    # first one
    idx = rand(rng, rgen)
    x[1] = a[idx]
    push!(s, idx)

    # remaining
    for i = 2:k
        idx = rand(rng, rgen)
        while idx in s
            idx = rand(rng, rgen)
        end
        x[i] = a[idx]
        push!(s, idx)
    end
    return x
end
self_avoid_sample!(a::AbstractArray, x::AbstractArray) =
    self_avoid_sample!(default_rng(), a, x)

"""
    seqsample_a!([rng], a::AbstractArray, x::AbstractArray)

Random subsequence sampling using algorithm A described in the following paper (page 714):
Jeffrey Scott Vitter. "Faster Methods for Random Sampling". Communications of the ACM,
27 (7), July 1984.

This algorithm consumes ``O(n)`` random numbers, with `n=length(a)`.
The outputs are ordered.
"""
function seqsample_a!(rng::AbstractRNG, a::AbstractArray, x::AbstractArray)
    1 == firstindex(a) == firstindex(x) ||
        throw(ArgumentError("non 1-based arrays are not supported"))
    Base.mightalias(a, x) &&
        throw(ArgumentError("output array x must not share memory with input array a"))
    n = length(a)
    k = length(x)
    k <= n || error("length(x) should not exceed length(a)")

    i = 0
    j = 0
    while k > 1
        u = rand(rng)
        q = (n - k) / n
        while q > u  # skip
            i += 1
            n -= 1
            q *= (n - k) / n
        end
        @inbounds x[j+=1] = a[i+=1]
        n -= 1
        k -= 1
    end

    if k > 0  # checking k > 0 is necessary: x can be empty
        s = trunc(Int, n * rand(rng))
        x[j+1] = a[i+(s+1)]
    end
    return x
end
seqsample_a!(a::AbstractArray, x::AbstractArray) = seqsample_a!(default_rng(), a, x)

"""
    seqsample_c!([rng], a::AbstractArray, x::AbstractArray)

Random subsequence sampling using algorithm C described in the following paper (page 715):
Jeffrey Scott Vitter. "Faster Methods for Random Sampling". Communications of the ACM,
27 (7), July 1984.

This algorithm consumes ``O(k^2)`` random numbers, with `k=length(x)`.
The outputs are ordered.
"""
function seqsample_c!(rng::AbstractRNG, a::AbstractArray, x::AbstractArray)
    1 == firstindex(a) == firstindex(x) ||
        throw(ArgumentError("non 1-based arrays are not supported"))
    Base.mightalias(a, x) &&
        throw(ArgumentError("output array x must not share memory with input array a"))
    n = length(a)
    k = length(x)
    k <= n || error("length(x) should not exceed length(a)")

    i = 0
    j = 0
    while k > 1
        l = n - k + 1
        minv = l
        u = n
        while u >= l
            v = u * rand(rng)
            if v < minv
                minv = v
            end
            u -= 1
        end
        s = trunc(Int, minv) + 1
        x[j+=1] = a[i+=s]
        n -= s
        k -= 1
    end

    if k > 0
        s = trunc(Int, n * rand(rng))
        x[j+1] = a[i+(s+1)]
    end
    return x
end
seqsample_c!(a::AbstractArray, x::AbstractArray) = seqsample_c!(default_rng(), a, x)

"""
    seqsample_d!([rng], a::AbstractArray, x::AbstractArray)

Random subsequence sampling using algorithm D described in the following paper (page 716-17):
Jeffrey Scott Vitter. "Faster Methods for Random Sampling". Communications of the ACM,
27 (7), July 1984.

This algorithm consumes ``O(k)`` random numbers, with `k=length(x)`.
The outputs are ordered.
"""
function seqsample_d!(rng::AbstractRNG, a::AbstractArray, x::AbstractArray)
    1 == firstindex(a) == firstindex(x) ||
        throw(ArgumentError("non 1-based arrays are not supported"))
    Base.mightalias(a, x) &&
        throw(ArgumentError("output array x must not share memory with input array a"))
    N = length(a)
    n = length(x)
    n <= N || error("length(x) should not exceed length(a)")

    i = 0
    j = 0

    vprime = exp(-randexp(rng)/n)
    q1 = N - n + 1
    q2 = q1 / N
    alpha = 1 / 13 # choose alpha value
    threshold = alpha * n

    while n > 1 && threshold < N
        while true
           local X
            while true
                X = N * (1 - vprime)
                s = trunc(Int, X)
                if s < q1
                    break
                end
                vprime = exp(-randexp(rng)/n)
            end

            y = rand(rng) / q2
            lhs = exp(log(y) / (n - 1))
            rhs = ((q1 - s) / q1) * (N / (N - X))

            if lhs <= rhs
                vprime = lhs / rhs
                break
            end

            if n - 1 > s
                bottom = N - n
                limit = N - s
            else
                bottom = N - s - 1
                limit = q1
            end

            top = N - 1

            while top >= limit
                y = y * top / bottom
                bottom -= 1
                top -= 1
            end

            if log(y) < (n - 1)*(log(N) - log(N - X))
                vprime = exp(-randexp(rng) / (n-1))
                break
            end
            vprime = exp(-randexp(rng)/n)
        end

        j += 1
        i += s+1
        @inbounds x[j] = a[i]
        N = N - s - 1
        n -= 1
        q1 -= s
        q2 = q1 / N
        threshold -= alpha
    end

    if n > 1
        seqsample_a!(rng, a[i+1:end], @view x[j+1:end])
    else
        s = trunc(Int, N * vprime)
        @inbounds x[j+=1] = a[i+=s+1]
    end
end

seqsample_d!(a::AbstractArray, x::AbstractArray) = seqsample_d!(default_rng(), a, x)


### Interface functions (poly-algorithms)
"""
    sample([rng], a, [wv::AbstractWeights])

Select a single random element of `a`. Sampling probabilities are proportional to
the weights given in `wv`, if provided.

Optionally specify a random number generator `rng` as the first argument
(defaults to `Random.$(VERSION < v"1.3" ? "GLOBAL_RNG" : "default_rng()")`).
"""
sample(rng::AbstractRNG, a::AbstractArray) = a[rand(rng, 1:length(a))]
sample(a::AbstractArray) = sample(default_rng(), a)


"""
    sample!([rng], a, [wv::AbstractWeights], x; replace=true, ordered=false)

Draw a random sample of `length(x)` elements from an array `a`
and store the result in `x`. A polyalgorithm is used for sampling.
Sampling probabilities are proportional to the weights given in `wv`,
if provided. `replace` dictates whether sampling is performed with
replacement. `ordered` dictates whether
an ordered sample (also called a sequential sample, i.e. a sample where
items appear in the same order as in `a`) should be taken.

Optionally specify a random number generator `rng` as the first argument
(defaults to `Random.$(VERSION < v"1.3" ? "GLOBAL_RNG" : "default_rng()")`).

Output array `a` must not be the same object as `x` or `wv`
nor share memory with them, or the result may be incorrect.
"""
function sample!(rng::AbstractRNG, a::AbstractArray, x::AbstractArray;
                 replace::Bool=true, ordered::Bool=false)
    1 == firstindex(a) == firstindex(x) ||
        throw(ArgumentError("non 1-based arrays are not supported"))
    n = length(a)
    k = length(x)
    k == 0 && return x

    if replace  # with replacement
        if ordered
            sample_ordered!(direct_sample!, rng, a, x)
        else
            direct_sample!(rng, a, x)
        end

    else  # without replacement
        k <= n || error("Cannot draw more samples without replacement.")

        if ordered
            if n > 10 * k * k
                seqsample_c!(rng, a, x)
            else
                seqsample_a!(rng, a, x)
            end
        else
            if k == 1
                @inbounds x[1] = sample(rng, a)
            elseif k == 2
                @inbounds (x[1], x[2]) = samplepair(rng, a)
            elseif n < k * 24
                fisher_yates_sample!(rng, a, x)
            else
                self_avoid_sample!(rng, a, x)
            end
        end
    end
    return x
end
sample!(a::AbstractArray, x::AbstractArray; replace::Bool=true, ordered::Bool=false) =
    sample!(default_rng(), a, x; replace=replace, ordered=ordered)


"""
    sample([rng], a, [wv::AbstractWeights], n::Integer; replace=true, ordered=false)

Select a random, optionally weighted sample of size `n` from an array `a`
using a polyalgorithm. Sampling probabilities are proportional to the weights
given in `wv`, if provided. `replace` dictates whether sampling is performed
with replacement. `ordered` dictates whether
an ordered sample (also called a sequential sample, i.e. a sample where
items appear in the same order as in `a`) should be taken.

Optionally specify a random number generator `rng` as the first argument
(defaults to `Random.$(VERSION < v"1.3" ? "GLOBAL_RNG" : "default_rng()")`).
"""
function sample(rng::AbstractRNG, a::AbstractArray{T}, n::Integer;
                replace::Bool=true, ordered::Bool=false) where T
    sample!(rng, a, Vector{T}(undef, n); replace=replace, ordered=ordered)
end
sample(a::AbstractArray, n::Integer; replace::Bool=true, ordered::Bool=false) =
    sample(default_rng(), a, n; replace=replace, ordered=ordered)


"""
    sample([rng], a, [wv::AbstractWeights], dims::Dims; replace=true, ordered=false)

Select a random, optionally weighted sample from an array `a` specifying
the dimensions `dims` of the output array. Sampling probabilities are
proportional to the weights given in `wv`, if provided. `replace` dictates
whether sampling is performed with replacement. `ordered` dictates whether
an ordered sample (also called a sequential sample, i.e. a sample where
items appear in the same order as in `a`) should be taken.

Optionally specify a random number generator `rng` as the first argument
(defaults to `Random.$(VERSION < v"1.3" ? "GLOBAL_RNG" : "default_rng()")`).
"""
function sample(rng::AbstractRNG, a::AbstractArray{T}, dims::Dims;
                replace::Bool=true, ordered::Bool=false) where T
    sample!(rng, a, Array{T}(undef, dims); replace=replace, ordered=ordered)
end
sample(a::AbstractArray, dims::Dims; replace::Bool=true, ordered::Bool=false) =
    sample(default_rng(), a, dims; replace=replace, ordered=ordered)

################################################################
#
#  Weighted sampling
#
################################################################

"""
    sample([rng], wv::AbstractWeights)

Select a single random integer in `1:length(wv)` with probabilities
proportional to the weights given in `wv`.

Optionally specify a random number generator `rng` as the first argument
(defaults to `Random.$(VERSION < v"1.3" ? "GLOBAL_RNG" : "default_rng()")`).
"""
function sample(rng::AbstractRNG, wv::AbstractWeights)
    1 == firstindex(wv) ||
        throw(ArgumentError("non 1-based arrays are not supported"))
    t = rand(rng) * sum(wv)
    n = length(wv)
    i = 1
    cw = wv[1]
    while cw < t && i < n
        i += 1
        @inbounds cw += wv[i]
    end
    return i
end
sample(wv::AbstractWeights) = sample(default_rng(), wv)

sample(rng::AbstractRNG, a::AbstractArray, wv::AbstractWeights) = a[sample(rng, wv)]
sample(a::AbstractArray, wv::AbstractWeights) = sample(default_rng(), a, wv)

"""
    direct_sample!([rng], a::AbstractArray, wv::AbstractWeights, x::AbstractArray)

Direct sampling.

Draw each sample by scanning the weight vector.

Noting `k=length(x)` and `n=length(a)`, this algorithm:
* consumes `k` random numbers
* has time complexity ``O(n k)``, as scanning the weight vector each time takes ``O(n)``
* requires no additional memory space.
"""
function direct_sample!(rng::AbstractRNG, a::AbstractArray,
                        wv::AbstractWeights, x::AbstractArray)
    Base.mightalias(a, x) &&
        throw(ArgumentError("output array x must not share memory with input array a"))
    Base.mightalias(x, wv) &&
        throw(ArgumentError("output array x must not share memory with weights array wv"))
    1 == firstindex(a) == firstindex(wv) == firstindex(x) ||
        throw(ArgumentError("non 1-based arrays are not supported"))
    n = length(a)
    length(wv) == n || throw(DimensionMismatch("Inconsistent lengths."))
    for i = 1:length(x)
        x[i] = a[sample(rng, wv)]
    end
    return x
end
direct_sample!(a::AbstractArray, wv::AbstractWeights, x::AbstractArray) =
    direct_sample!(default_rng(), a, wv, x)

function make_alias_table!(w::AbstractVector, wsum,
                           a::AbstractVector{Float64},
                           alias::AbstractVector{Int})
    # Arguments:
    #
    #   w [in]:         input weights
    #   wsum [in]:      pre-computed sum(w)
    #
    #   a [out]:        acceptance probabilities
    #   alias [out]:    alias table
    #
    # Note: a and w can be the same array, then that array will be
    #       overwritten inplace by acceptance probabilities
    #
    # Returns nothing
    #

    n = length(w)
    length(a) == length(alias) == n ||
        throw(DimensionMismatch("Inconsistent array lengths."))

    ac = n / wsum
    for i = 1:n
        @inbounds a[i] = w[i] * ac
    end

    larges = Vector{Int}(undef, n)
    smalls = Vector{Int}(undef, n)
    kl = 0  # actual number of larges
    ks = 0  # actual number of smalls

    for i = 1:n
        @inbounds ai = a[i]
        if ai > 1.0
            larges[kl+=1] = i  # push to larges
        elseif ai < 1.0
            smalls[ks+=1] = i  # push to smalls
        end
    end

    while kl > 0 && ks > 0
        s = smalls[ks]; ks -= 1  # pop from smalls
        l = larges[kl]; kl -= 1  # pop from larges
        @inbounds alias[s] = l
        @inbounds al = a[l] = (a[l] - 1.0) + a[s]
        if al > 1.0
            larges[kl+=1] = l  # push to larges
        else
            smalls[ks+=1] = l  # push to smalls
        end
    end

    # this loop should be redundant, except for rounding
    for i = 1:ks
        @inbounds a[smalls[i]] = 1.0
    end
    nothing
end

"""
    alias_sample!([rng], a::AbstractArray, wv::AbstractWeights, x::AbstractArray)

Alias method.

Build an alias table, and sample therefrom.

Reference: Walker, A. J. "An Efficient Method for Generating Discrete Random Variables
with General Distributions." *ACM Transactions on Mathematical Software* 3 (3): 253, 1977.

Noting `k=length(x)` and `n=length(a)`, this algorithm takes ``O(n \\log n)`` time
for building the alias table, and then ``O(1)`` to draw each sample. It consumes ``2 k`` random numbers.
"""
function alias_sample!(rng::AbstractRNG, a::AbstractArray, wv::AbstractWeights, x::AbstractArray)
    Base.mightalias(a, x) &&
        throw(ArgumentError("output array x must not share memory with input array a"))
    Base.mightalias(x, wv) &&
        throw(ArgumentError("output array x must not share memory with weights array wv"))
    1 == firstindex(a) == firstindex(wv) == firstindex(x) ||
        throw(ArgumentError("non 1-based arrays are not supported"))
    n = length(a)
    length(wv) == n || throw(DimensionMismatch("Inconsistent lengths."))

    # create alias table
    ap = Vector{Float64}(undef, n)
    alias = Vector{Int}(undef, n)
    make_alias_table!(wv, sum(wv), ap, alias)

    # sampling
    s = Sampler(rng, 1:n)
    for i = 1:length(x)
        j = rand(rng, s)
        x[i] = rand(rng) < ap[j] ? a[j] : a[alias[j]]
    end
    return x
end
alias_sample!(a::AbstractArray, wv::AbstractWeights, x::AbstractArray) =
    alias_sample!(default_rng(), a, wv, x)

"""
    naive_wsample_norep!([rng], a::AbstractArray, wv::AbstractWeights, x::AbstractArray)

Naive implementation of weighted sampling without replacement.

It makes a copy of the weight vector at initialization, and sets the weight to zero
when the corresponding sample is picked.

Noting `k=length(x)` and `n=length(a)`, this algorithm consumes ``O(k)`` random numbers,
and has overall time complexity ``O(n k)``.
"""
function naive_wsample_norep!(rng::AbstractRNG, a::AbstractArray,
                              wv::AbstractWeights, x::AbstractArray)
    Base.mightalias(a, x) &&
        throw(ArgumentError("output array x must not share memory with input array a"))
    Base.mightalias(x, wv) &&
        throw(ArgumentError("output array x must not share memory with weights array wv"))
    1 == firstindex(a) == firstindex(wv) == firstindex(x) ||
        throw(ArgumentError("non 1-based arrays are not supported"))
    n = length(a)
    length(wv) == n || throw(DimensionMismatch("Inconsistent lengths."))
    k = length(x)

    w = Vector{Float64}(undef, n)
    copyto!(w, wv)
    wsum = sum(wv)

    for i = 1:k
        u = rand(rng) * wsum
        j = 1
        c = w[1]
        while c < u && j < n
            @inbounds c += w[j+=1]
        end
        @inbounds x[i] = a[j]

        @inbounds wsum -= w[j]
        @inbounds w[j] = 0.0
    end
    return x
end
naive_wsample_norep!(a::AbstractArray, wv::AbstractWeights, x::AbstractArray) =
    naive_wsample_norep!(default_rng(), a, wv, x)

# Weighted sampling without replacement
# Instead of keys u^(1/w) where u = random(0,1) keys w/v where v = randexp(1) are used.
"""
    efraimidis_a_wsample_norep!([rng], a::AbstractArray, wv::AbstractWeights, x::AbstractArray)

Weighted sampling without replacement using Efraimidis-Spirakis A algorithm.

Reference: Efraimidis, P. S., Spirakis, P. G. "Weighted random sampling with a reservoir."
*Information Processing Letters*, 97 (5), 181-185, 2006. doi:10.1016/j.ipl.2005.11.003.

Noting `k=length(x)` and `n=length(a)`, this algorithm takes ``O(n + k \\log k)``
processing time to draw ``k`` elements. It consumes ``n`` random numbers.
"""
function efraimidis_a_wsample_norep!(rng::AbstractRNG, a::AbstractArray,
                                     wv::AbstractWeights, x::AbstractArray)
    Base.mightalias(a, x) &&
        throw(ArgumentError("output array x must not share memory with input array a"))
    Base.mightalias(x, wv) &&
        throw(ArgumentError("output array x must not share memory with weights array wv"))
    1 == firstindex(a) == firstindex(wv) == firstindex(x) ||
        throw(ArgumentError("non 1-based arrays are not supported"))
    n = length(a)
    length(wv) == n || throw(DimensionMismatch("a and wv must be of same length (got $n and $(length(wv)))."))
    k = length(x)

    # calculate keys for all items
    keys = randexp(rng, n)
    for i in 1:n
        @inbounds keys[i] = wv.values[i]/keys[i]
    end

    # return items with largest keys
    index = sortperm(keys; alg = PartialQuickSort(k), rev = true)
    for i in 1:k
        @inbounds x[i] = a[index[i]]
    end
    return x
end
efraimidis_a_wsample_norep!(a::AbstractArray, wv::AbstractWeights, x::AbstractArray) =
    efraimidis_a_wsample_norep!(default_rng(), a, wv, x)

# Weighted sampling without replacement
# Instead of keys u^(1/w) where u = random(0,1) keys w/v where v = randexp(1) are used.
"""
    efraimidis_ares_wsample_norep!([rng], a::AbstractArray, wv::AbstractWeights, x::AbstractArray)

Implementation of weighted sampling without replacement using Efraimidis-Spirakis A-Res algorithm.

Reference: Efraimidis, P. S., Spirakis, P. G. "Weighted random sampling with a reservoir."
*Information Processing Letters*, 97 (5), 181-185, 2006. doi:10.1016/j.ipl.2005.11.003.

Noting `k=length(x)` and `n=length(a)`, this algorithm takes ``O(k \\log(k) \\log(n / k))``
processing time to draw ``k`` elements. It consumes ``n`` random numbers.
"""
function efraimidis_ares_wsample_norep!(rng::AbstractRNG, a::AbstractArray,
                                        wv::AbstractWeights, x::AbstractArray)
    Base.mightalias(a, x) &&
        throw(ArgumentError("output array x must not share memory with input array a"))
    Base.mightalias(x, wv) &&
        throw(ArgumentError("output array x must not share memory with weights array wv"))
    1 == firstindex(a) == firstindex(wv) == firstindex(x) ||
        throw(ArgumentError("non 1-based arrays are not supported"))
    n = length(a)
    length(wv) == n || throw(DimensionMismatch("a and wv must be of same length (got $n and $(length(wv)))."))
    k = length(x)
    k > 0 || return x

    # initialize priority queue
    pq = Vector{Pair{Float64,Int}}(undef, k)
    i = 0
    s = 0
    @inbounds for _s in 1:n
        s = _s
        w = wv.values[s]
        w < 0 && error("Negative weight found in weight vector at index $s")
        if w > 0
            i += 1
            pq[i] = (w/randexp(rng) => s)
        end
        i >= k && break
    end
    i < k && throw(DimensionMismatch("wv must have at least $k strictly positive entries (got $i)"))
    heapify!(pq)

    # set threshold
    @inbounds threshold = pq[1].first

    @inbounds for i in s+1:n
        w = wv.values[i]
        w < 0 && error("Negative weight found in weight vector at index $i")
        w > 0 || continue
        key = w/randexp(rng)

        # if key is larger than the threshold
        if key > threshold
            # update priority queue
            pq[1] = (key => i)
            percolate_down!(pq, 1)

            # update threshold
            threshold = pq[1].first
        end
    end

    # fill output array with items in descending order
    @inbounds for i in k:-1:1
        x[i] = a[heappop!(pq).second]
    end
    return x
end
efraimidis_ares_wsample_norep!(a::AbstractArray, wv::AbstractWeights, x::AbstractArray) =
    efraimidis_ares_wsample_norep!(default_rng(), a, wv, x)

# Weighted sampling without replacement
# Instead of keys u^(1/w) where u = random(0,1) keys w/v where v = randexp(1) are used.
"""
    efraimidis_aexpj_wsample_norep!([rng], a::AbstractArray, wv::AbstractWeights, x::AbstractArray)

Implementation of weighted sampling without replacement using Efraimidis-Spirakis A-ExpJ algorithm.

Reference: Efraimidis, P. S., Spirakis, P. G. "Weighted random sampling with a reservoir."
*Information Processing Letters*, 97 (5), 181-185, 2006. doi:10.1016/j.ipl.2005.11.003.

Noting `k=length(x)` and `n=length(a)`, this algorithm takes ``O(k \\log(k) \\log(n / k))``
processing time to draw ``k`` elements. It consumes ``O(k \\log(n / k))`` random numbers.
"""
function efraimidis_aexpj_wsample_norep!(rng::AbstractRNG, a::AbstractArray,
                                         wv::AbstractWeights, x::AbstractArray;
                                         ordered::Bool=false)
    Base.mightalias(a, x) &&
        throw(ArgumentError("output array x must not share memory with input array a"))
    Base.mightalias(x, wv) &&
        throw(ArgumentError("output array x must not share memory with weights array wv"))
    1 == firstindex(a) == firstindex(wv) == firstindex(x) ||
        throw(ArgumentError("non 1-based arrays are not supported"))
    n = length(a)
    length(wv) == n || throw(DimensionMismatch("a and wv must be of same length (got $n and $(length(wv)))."))
    k = length(x)
    k > 0 || return x

    # initialize priority queue
    pq = Vector{Pair{Float64,Int}}(undef, k)
    i = 0
    s = 0
    @inbounds for _s in 1:n
        s = _s
        w = wv.values[s]
        w < 0 && error("Negative weight found in weight vector at index $s")
        if w > 0
            i += 1
            pq[i] = (w/randexp(rng) => s)
        end
        i >= k && break
    end
    i < k && throw(DimensionMismatch("wv must have at least $k strictly positive entries (got $i)"))
    heapify!(pq)

    # set threshold
    @inbounds threshold = pq[1].first
    X = threshold*randexp(rng)

    @inbounds for i in s+1:n
        w = wv.values[i]
        w < 0 && error("Negative weight found in weight vector at index $i")
        w > 0 || continue
        X -= w
        X <= 0 || continue

        # update priority queue
        t = exp(-w/threshold)
        pq[1] = (-w/log(t+rand(rng)*(1-t)) => i)
        percolate_down!(pq, 1)

        # update threshold
        threshold = pq[1].first
        X = threshold * randexp(rng)
    end
    if ordered
        # fill output array with items sorted as in a
        sort!(pq, by=last)
        @inbounds for i in 1:k
            x[i] = a[pq[i].second]
        end
    else
        # fill output array with items in descending order
        @inbounds for i in k:-1:1
            x[i] = a[heappop!(pq).second]
        end
    end
    return x
end
efraimidis_aexpj_wsample_norep!(a::AbstractArray, wv::AbstractWeights, x::AbstractArray;
                                ordered::Bool=false) =
    efraimidis_aexpj_wsample_norep!(default_rng(), a, wv, x; ordered=ordered)

function sample!(rng::AbstractRNG, a::AbstractArray, wv::AbstractWeights, x::AbstractArray;
                 replace::Bool=true, ordered::Bool=false)
    1 == firstindex(a) == firstindex(wv) == firstindex(x) ||
        throw(ArgumentError("non 1-based arrays are not supported"))
    n = length(a)
    k = length(x)

    if replace
        if ordered
            sample_ordered!(rng, a, wv, x) do rng, a, wv, x
                sample!(rng, a, wv, x; replace=true, ordered=false)
            end
        else
            if n < 40
                direct_sample!(rng, a, wv, x)
            else
                t = ifelse(n < 500, 64, 32)
                if k < t
                    direct_sample!(rng, a, wv, x)
                else
                    alias_sample!(rng, a, wv, x)
                end
            end
        end
    else
        k <= n || error("Cannot draw $k samples from $n samples without replacement.")
        efraimidis_aexpj_wsample_norep!(rng, a, wv, x; ordered=ordered)
    end
    return x
end
sample!(a::AbstractArray, wv::AbstractWeights, x::AbstractArray;
        replace::Bool=true, ordered::Bool=false) =
    sample!(default_rng(), a, wv, x; replace=replace, ordered=ordered)

sample(rng::AbstractRNG, a::AbstractArray{T}, wv::AbstractWeights, n::Integer;
       replace::Bool=true, ordered::Bool=false) where {T} =
    sample!(rng, a, wv, Vector{T}(undef, n); replace=replace, ordered=ordered)
sample(a::AbstractArray, wv::AbstractWeights, n::Integer;
       replace::Bool=true, ordered::Bool=false) =
    sample(default_rng(), a, wv, n; replace=replace, ordered=ordered)

sample(rng::AbstractRNG, a::AbstractArray{T}, wv::AbstractWeights, dims::Dims;
       replace::Bool=true, ordered::Bool=false) where {T} =
    sample!(rng, a, wv, Array{T}(undef, dims); replace=replace, ordered=ordered)
sample(a::AbstractArray, wv::AbstractWeights, dims::Dims;
       replace::Bool=true, ordered::Bool=false) =
    sample(default_rng(), a, wv, dims; replace=replace, ordered=ordered)

# wsample interface

"""
    wsample!([rng], a, w, x; replace=true, ordered=false)

Select a weighted sample from an array `a` and store the result in `x`. Sampling
probabilities are proportional to the weights given in `w`. `replace` dictates
whether sampling is performed with replacement. `ordered` dictates whether
an ordered sample (also called a sequential sample, i.e. a sample where
items appear in the same order as in `a`) should be taken.

Optionally specify a random number generator `rng` as the first argument
(defaults to `Random.$(VERSION < v"1.3" ? "GLOBAL_RNG" : "default_rng()")`).
"""
wsample!(rng::AbstractRNG, a::AbstractArray, w::AbstractVector{<:Real}, x::AbstractArray;
         replace::Bool=true, ordered::Bool=false) =
    sample!(rng, a, weights(w), x; replace=replace, ordered=ordered)
wsample!(a::AbstractArray, w::AbstractVector{<:Real}, x::AbstractArray;
         replace::Bool=true, ordered::Bool=false) =
    sample!(default_rng(), a, weights(w), x; replace=replace, ordered=ordered)

"""
    wsample([rng], [a], w)

Select a weighted random sample of size 1 from `a` with probabilities proportional
to the weights given in `w`. If `a` is not present, select a random weight from `w`.

Optionally specify a random number generator `rng` as the first argument
(defaults to `Random.$(VERSION < v"1.3" ? "GLOBAL_RNG" : "default_rng()")`).
"""
wsample(rng::AbstractRNG, w::AbstractVector{<:Real}) = sample(rng, weights(w))
wsample(w::AbstractVector{<:Real}) = wsample(default_rng(), w)
wsample(rng::AbstractRNG, a::AbstractArray, w::AbstractVector{<:Real}) = sample(rng, a, weights(w))
wsample(a::AbstractArray, w::AbstractVector{<:Real}) = wsample(default_rng(), a, w)


"""
    wsample([rng], [a], w, n::Integer; replace=true, ordered=false)

Select a weighted random sample of size `n` from `a` with probabilities proportional
to the weights given in `w` if `a` is present, otherwise select a random sample of size
`n` of the weights given in `w`. `replace` dictates whether sampling is performed with
replacement. `ordered` dictates whether
an ordered sample (also called a sequential sample, i.e. a sample where
items appear in the same order as in `a`) should be taken.

Optionally specify a random number generator `rng` as the first argument
(defaults to `Random.$(VERSION < v"1.3" ? "GLOBAL_RNG" : "default_rng()")`).
"""
wsample(rng::AbstractRNG, a::AbstractArray{T}, w::AbstractVector{<:Real}, n::Integer;
        replace::Bool=true, ordered::Bool=false) where {T} =
    wsample!(rng, a, w, Vector{T}(undef, n); replace=replace, ordered=ordered)
wsample(a::AbstractArray, w::AbstractVector{<:Real}, n::Integer;
        replace::Bool=true, ordered::Bool=false) =
    wsample(default_rng(), a, w, n; replace=replace, ordered=ordered)

"""
    wsample([rng], [a], w, dims::Dims; replace=true, ordered=false)

Select a weighted random sample from `a` with probabilities proportional to the
weights given in `w` if `a` is present, otherwise select a random sample of size
`n` of the weights given in `w`. The dimensions of the output are given by `dims`.

Optionally specify a random number generator `rng` as the first argument
(defaults to `Random.$(VERSION < v"1.3" ? "GLOBAL_RNG" : "default_rng()")`).
"""
wsample(rng::AbstractRNG, a::AbstractArray{T}, w::AbstractVector{<:Real}, dims::Dims;
        replace::Bool=true, ordered::Bool=false) where {T} =
    wsample!(rng, a, w, Array{T}(undef, dims); replace=replace, ordered=ordered)
wsample(a::AbstractArray, w::AbstractVector{<:Real}, dims::Dims;
        replace::Bool=true, ordered::Bool=false) =
    wsample(default_rng(), a, w, dims; replace=replace, ordered=ordered)<|MERGE_RESOLUTION|>--- conflicted
+++ resolved
@@ -116,11 +116,7 @@
     i2 = rand(rng, one(n):(n - one(n)))
     return (i1, ifelse(i2 == i1, n, i2))
 end
-<<<<<<< HEAD
-samplepair(n::Int) = samplepair(default_rng(), n)
-=======
-samplepair(n::Integer) = samplepair(Random.GLOBAL_RNG, n)
->>>>>>> 0334c39b
+samplepair(n::Integer) = samplepair(default_rng(), n)
 
 """
     samplepair([rng], a)
