__precompile__()

module StatsBase
    import Base: length, isempty, eltype, values, sum, mean, mean!, show, quantile
    import Base.Cartesian: @nloops, @nref, @nextract
    import DataStructures: heapify!, heappop!, percolate_down!

    import SpecialFunctions: erfcinv

<<<<<<< HEAD
    using Compat, Compat.Printf, Compat.Random, Compat.LinearAlgebra, Compat.SparseArrays
    using SortingAlgorithms
    import Compat.LinearAlgebra: BlasReal, BlasFloat
    import Compat.Random: rand, rand!
=======
    using Compat, SortingAlgorithms, Missings

    if VERSION >= v"0.7.0-DEV.3052"
        using Printf
    end
>>>>>>> 43b50230

    ## tackle compatibility issues

    export

    ## weights
    AbstractWeights,    # abstract type to represent any weight vector
    Weights,            # to represent a generic weight vector
    AnalyticWeights,    # to represent an analytic/precision/reliability weight vector
    FrequencyWeights,   # to representing a frequency/case/repeat weight vector
    ProbabilityWeights, # to representing a probability/sampling weight vector
    weights,            # construct a generic Weights vector
    aweights,           # construct an AnalyticWeights vector
    fweights,           # construct a FrequencyWeights vector
    pweights,           # construct a ProbabilityWeights vector
    wsum,               # weighted sum with vector as second argument
    wsum!,              # weighted sum across dimensions with provided storage
    wmean,              # weighted mean
    wmean!,             # weighted mean across dimensions with provided storage
    wmedian,            # weighted median
    wquantile,          # weighted quantile

    ## moments
    skewness,       # (standardized) skewness
    kurtosis,       # (excessive) kurtosis
    moment,         # central moment of given order
    mean_and_var,   # (mean, var)
    mean_and_std,   # (mean, std)
    mean_and_cov,   # (mean, cov)

    ## scalarstats
    geomean,     # geometric mean
    harmmean,    # harmonic mean
    genmean,     # generalized/power mean
    middle,      # the mean of two real numbers
    mode,        # find a mode from data (the first one)
    modes,       # find all modes from data

    zscore,      # compute Z-scores
    zscore!,     # compute Z-scores inplace or to a pre-allocated array

    percentile,  # quantile using percentage (instead of fraction) as argument
    nquantile,   # quantiles at [0:n]/n

    span,        # The range minimum(x):maximum(x)
    variation,   # ratio of standard deviation to mean
    sem,         # standard error of the mean, i.e. sqrt(var / n)
    mad,         # median absolute deviation
    iqr,         # interquatile range

    entropy,        # the entropy of a probability vector
    renyientropy,   # the Rényi (generalised) entropy of a probability vector
    crossentropy,   # cross entropy between two probability vectors
    kldivergence,   # K-L divergence between two probability vectors

    summarystats,   # summary statistics
    describe,       # print the summary statistics

    # deviation
    counteq,        # count the number of equal pairs
    countne,        # count the number of non-equal pairs
    sqL2dist,       # squared L2 distance between two arrays
    L2dist,         # L2 distance between two arrays
    L1dist,         # L1 distance between two arrays
    Linfdist,       # L-inf distance between two arrays
    gkldiv,         # (Generalized) Kullback-Leibler divergence between two vectors
    meanad,         # mean absolute deviation
    maxad,          # maximum absolute deviation
    msd,            # mean squared deviation
    rmsd,           # root mean squared deviation
    psnr,           # peak signal-to-noise ratio (in dB)

    # cov
    scattermat,     # scatter matrix (i.e. unnormalized covariance)
    cov2cor,        # converts a covariance matrix to a correlation matrix
    cor2cov,        # converts a correlation matrix to a covariance matrix

    ## counts
    addcounts!,     # add counts to an accumulating array or map
    counts,         # count integer values in given arrays
    proportions,    # proportions of integer values in given arrays
                    # (normalized version of counts)
    countmap,       # count distinct values and return a map
    proportionmap,  # proportions of distinct values returned as a map

    ## ranking
    ordinalrank,    # ordinal ranking ("1234" ranking)
    competerank,    # competition ranking ("1 2 2 4" ranking)
    denserank,      # dense ranking ("1 2 2 3" ranking)
    tiedrank,       # tied ranking ("1 2.5 2.5 4" ranking)

    ## rankcorr
    corspearman,       # spearman's rank correlation
    corkendall,        # kendall's rank correlation

    ## signalcorr
    autocov!, autocov,      # auto covariance
    autocor!, autocor,      # auto correlation
    crosscov!, crosscov,    # cross covariance
    crosscor!, crosscor,    # cross correlation
    pacf!, pacf,            # partial auto-correlation

    ## sampling
    samplepair,     # draw a pair of distinct elements   
    sample,         # sampling from a population
    sample!,        # sampling from a population, with pre-allocated output
    wsample,        # sampling from a population with weights
    wsample!,       # weighted sampling, with pre-allocated output

    ## empirical
    ecdf,           # empirical cumulative distribution function

    AbstractHistogram,
    Histogram,
    hist,
    # histrange,
    midpoints,

    ## robust
    trim,           # trimmed set
    trim!,          # trimmed set
    winsor,         # Winsorized set
    winsor!,        # Winsorized set
    trimvar,        # variance of the mean of a trimmed set

    ## misc
    rle,            # run-length encoding
    inverse_rle,    # inverse run-length encoding
    indexmap,       # construct a map from element to index
    levelsmap,      # construct a map from n unique elements to [1, ..., n]
    findat,         # find the position within a for elements in b
    indicatormat,   # construct indicator matrix

    # statistical models
    CoefTable,
    StatisticalModel,
    RegressionModel,

    adjr2,
    adjr²,
    aic,
    aicc,
    bic,
    coef,
    coefnames,
    coeftable,
    confint,
    deviance,
    dof,
    dof_residual,
    fit,
    fit!,
    fitted,
    loglikelihood,
    modelmatrix,
    nobs,
    nulldeviance,
    nullloglikelihood,
    stderr,
    vcov,
    predict,
    predict!,
    residuals,
    r2,
    r²,
    model_response,

    ConvergenceException

    # source files

    include("common.jl")
    include("weights.jl")
    include("moments.jl")
    include("scalarstats.jl")
    include("robust.jl")
    include("deviation.jl")
    include("cov.jl")
    include("counts.jl")
    include("ranking.jl")
    include("toeplitzsolvers.jl")
    include("rankcorr.jl")
    include("signalcorr.jl")
    include("empirical.jl")
    include("hist.jl")
    include("misc.jl")

    include("sampling.jl")
    include("statmodels.jl")

    include("deprecates.jl")

end # module<|MERGE_RESOLUTION|>--- conflicted
+++ resolved
@@ -7,18 +7,10 @@
 
     import SpecialFunctions: erfcinv
 
-<<<<<<< HEAD
     using Compat, Compat.Printf, Compat.Random, Compat.LinearAlgebra, Compat.SparseArrays
-    using SortingAlgorithms
+    using SortingAlgorithms, Missings
     import Compat.LinearAlgebra: BlasReal, BlasFloat
     import Compat.Random: rand, rand!
-=======
-    using Compat, SortingAlgorithms, Missings
-
-    if VERSION >= v"0.7.0-DEV.3052"
-        using Printf
-    end
->>>>>>> 43b50230
 
     ## tackle compatibility issues
 
