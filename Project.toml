--- conflicted
+++ resolved
@@ -1,11 +1,7 @@
 name = "StatsBase"
 uuid = "2913bbd2-ae8a-5f71-8c99-4fb6c76f3a91"
-<<<<<<< HEAD
 authors = ["JuliaStats"]
 version = "0.32.0"
-=======
-version = "0.31.0"
->>>>>>> b9454f97
 
 [deps]
 DataAPI = "9a962f9c-6df0-11e9-0e5d-c546b8b5ee8a"
