name = "StatsBase"
uuid = "2913bbd2-ae8a-5f71-8c99-4fb6c76f3a91"
authors = ["JuliaStats"]
version = "0.34.4"

[deps]
AliasTables = "66dad0bd-aa9a-41b7-9441-69ab47430ed8"
DataAPI = "9a962f9c-6df0-11e9-0e5d-c546b8b5ee8a"
DataStructures = "864edb3b-99cc-5e75-8d2d-829cb0a9cfe8"
LinearAlgebra = "37e2e46d-f89d-539d-b4ee-838fcccc9c8e"
LogExpFunctions = "2ab3a3ac-af41-5b50-aa03-7779005ae688"
Missings = "e1d29d7a-bbdc-5cf2-9ac0-f12de2c33e28"
Printf = "de0858da-6303-5e67-8744-51eddeeeb8d7"
Random = "9a3f8284-a2c9-5f02-9a11-845980a1fd5c"
SortingAlgorithms = "a2af1166-a08f-5f64-846c-94a0d3cef48c"
SparseArrays = "2f01184e-e22b-5df5-ae63-d93ebab69eaf"
Statistics = "10745b16-79ce-11e8-11f9-7d13ad32a3b2"
StatsAPI = "82ae8749-77ed-4fe6-ae5f-f523153014b0"

[compat]
<<<<<<< HEAD
Aqua = "0.6.5"
=======
AliasTables = "1"
>>>>>>> 8d99281c
DataAPI = "1"
DataStructures = "0.10, 0.11, 0.12, 0.13, 0.14, 0.17, 0.18"
LinearAlgebra = "<0.0.1, 1"
LogExpFunctions = "0.3"
Missings = "0.3, 0.4, 1.0"
Printf = "<0.0.1, 1"
Random = "<0.0.1, 1"
SortingAlgorithms = "0.3, 1.0"
SparseArrays = "<0.0.1, 1"
Statistics = "<0.0.1, 1"
StatsAPI = "1.2"
julia = "1"

[extras]
Aqua = "4c88cf16-eb10-579e-8560-4a9242c79595"
BenchmarkTools = "6e4b80f9-dd63-53aa-95a3-0cdb28fa8baf"
Dates = "ade2ca70-3891-5945-98fb-dc099432e06a"
DelimitedFiles = "8bb1440f-4735-579b-a4ab-409b98df4dab"
OffsetArrays = "6fe1bfb0-de20-5000-8ca7-80f57d26f881"
StableRNGs = "860ef19b-820b-49d6-a774-d7a799459cd3"
Test = "8dfed614-e22c-5e08-85e1-65c5234f0b40"

[targets]
test = ["Aqua", "BenchmarkTools", "Dates", "DelimitedFiles", "OffsetArrays", "StableRNGs", "Test"]<|MERGE_RESOLUTION|>--- conflicted
+++ resolved
@@ -18,11 +18,8 @@
 StatsAPI = "82ae8749-77ed-4fe6-ae5f-f523153014b0"
 
 [compat]
-<<<<<<< HEAD
-Aqua = "0.6.5"
-=======
 AliasTables = "1"
->>>>>>> 8d99281c
+Aqua = "0.8.11"
 DataAPI = "1"
 DataStructures = "0.10, 0.11, 0.12, 0.13, 0.14, 0.17, 0.18"
 LinearAlgebra = "<0.0.1, 1"
