name = "StatsBase"
uuid = "2913bbd2-ae8a-5f71-8c99-4fb6c76f3a91"
authors = ["JuliaStats"]
version = "0.33.7"

[deps]
DataAPI = "9a962f9c-6df0-11e9-0e5d-c546b8b5ee8a"
DataStructures = "864edb3b-99cc-5e75-8d2d-829cb0a9cfe8"
LinearAlgebra = "37e2e46d-f89d-539d-b4ee-838fcccc9c8e"
Missings = "e1d29d7a-bbdc-5cf2-9ac0-f12de2c33e28"
Printf = "de0858da-6303-5e67-8744-51eddeeeb8d7"
Random = "9a3f8284-a2c9-5f02-9a11-845980a1fd5c"
SortingAlgorithms = "a2af1166-a08f-5f64-846c-94a0d3cef48c"
SparseArrays = "2f01184e-e22b-5df5-ae63-d93ebab69eaf"
Statistics = "10745b16-79ce-11e8-11f9-7d13ad32a3b2"
StatsAPI = "82ae8749-77ed-4fe6-ae5f-f523153014b0"

[compat]
DataAPI = "1"
DataStructures = "0.10, 0.11, 0.12, 0.13, 0.14, 0.17, 0.18"
<<<<<<< HEAD
Missings = "0.3, 0.4"
SortingAlgorithms = "0.3"
StatsAPI = "1"
=======
Missings = "0.3, 0.4, 1.0"
SortingAlgorithms = "0.3, 1.0"
>>>>>>> 45d65ec8
julia = "1"

[extras]
Dates = "ade2ca70-3891-5945-98fb-dc099432e06a"
DelimitedFiles = "8bb1440f-4735-579b-a4ab-409b98df4dab"
StableRNGs = "860ef19b-820b-49d6-a774-d7a799459cd3"
Test = "8dfed614-e22c-5e08-85e1-65c5234f0b40"

[targets]
test = ["Dates", "DelimitedFiles", "StableRNGs", "Test"]<|MERGE_RESOLUTION|>--- conflicted
+++ resolved
@@ -18,14 +18,9 @@
 [compat]
 DataAPI = "1"
 DataStructures = "0.10, 0.11, 0.12, 0.13, 0.14, 0.17, 0.18"
-<<<<<<< HEAD
-Missings = "0.3, 0.4"
-SortingAlgorithms = "0.3"
-StatsAPI = "1"
-=======
 Missings = "0.3, 0.4, 1.0"
 SortingAlgorithms = "0.3, 1.0"
->>>>>>> 45d65ec8
+StatsAPI = "1"
 julia = "1"
 
 [extras]
